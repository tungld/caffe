--- conflicted
+++ resolved
@@ -467,13 +467,9 @@
 	py mat py$(PROJECT) mat$(PROJECT) proto runtest \
 	superclean supercleanlist supercleanfiles warn everything
 
-<<<<<<< HEAD
-all: $(CL_KERNELS_CPP) $(STATIC_NAME) $(DYNAMIC_NAME) tools examples
-=======
-all: lib tools examples
+all: $(CL_KERNELS_CPP) lib tools examples
 
 lib: $(STATIC_NAME) $(DYNAMIC_NAME)
->>>>>>> 25b4920c
 
 everything: $(EVERYTHING_TARGETS)
 
