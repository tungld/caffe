#include <algorithm>
#include <map>
#include <set>
#include <string>
#include <utility>
#include <vector>

#include "hdf5.h"

#include "caffe/common.hpp"
#include "caffe/layer.hpp"
#include "caffe/net.hpp"
#include "caffe/parallel.hpp"
#include "caffe/proto/caffe.pb.h"
#include "caffe/util/hdf5.hpp"
#include "caffe/util/insert_splits.hpp"
#include "caffe/util/math_functions.hpp"
#include "caffe/util/upgrade_proto.hpp"

#include "caffe/test/test_caffe_main.hpp"

namespace caffe {


template<typename Dtype>
Net<Dtype>::Net(const NetParameter& param, const Net* root_net)
    : root_net_(root_net) {
  Init(param);
}

template<typename Dtype>
Net<Dtype>::Net(const string& param_file, Phase phase, const Net* root_net)
    : root_net_(root_net) {
  NetParameter param;
  ReadNetParamsFromTextFileOrDie(param_file, &param);
  param.mutable_state()->set_phase(phase);
  Init(param);
}

template<typename Dtype>
void Net<Dtype>::Init(const NetParameter& in_param) {
  CHECK(Caffe::root_solver() || root_net_)
      << "root_net_ needs to be set for all non-root solvers";
  // Set phase from the state.
  phase_ = in_param.state().phase();
  // Filter layers based on their include/exclude rules and
  // the current NetState.
  NetParameter filtered_param;
  FilterNet(in_param, &filtered_param);
  if (Caffe::root_solver()) {
    LOG(INFO) << "Initializing net from parameters: " << std::endl
              << filtered_param.DebugString();
  }
  // Create a copy of filtered_param with splits added where necessary.
  NetParameter param;
  InsertSplits(filtered_param, &param);
  // Basically, build all the layers and set up its connections.
  name_ = param.name();
  map<string, int> blob_name_to_idx;
  set<string> available_blobs;
  CHECK(param.input_dim_size() == 0 || param.input_shape_size() == 0)
      << "Must specify either input_shape OR deprecated input_dim, not both.";
  if (param.input_dim_size() > 0) {
    // Deprecated 4D dimensions.
    CHECK_EQ(param.input_size() * 4, param.input_dim_size())
        << "Incorrect input blob dimension specifications.";
  } else {
    CHECK_EQ(param.input_size(), param.input_shape_size())
    << "Exactly one input_shape must be specified per input.";
  }
  memory_used_ = 0;
  // set the input blobs
  for (int input_id = 0; input_id < param.input_size(); ++input_id) {
    const int layer_id = -1;  // inputs have fake layer ID -1
    AppendTop(param, layer_id, input_id, &available_blobs, &blob_name_to_idx);
  }
  DLOG_IF(INFO, Caffe::root_solver())
      << "Memory required for data: " << memory_used_ * sizeof(Dtype);
  // For each layer, set up its input and output
  bottom_vecs_.resize(param.layer_size());
  top_vecs_.resize(param.layer_size());
  bottom_id_vecs_.resize(param.layer_size());
  param_id_vecs_.resize(param.layer_size());
  top_id_vecs_.resize(param.layer_size());
  bottom_need_backward_.resize(param.layer_size());
  for (int layer_id = 0; layer_id < param.layer_size(); ++layer_id) {
    // For non-root solvers, whether this layer is shared from root_net_.
    bool share_from_root = !Caffe::root_solver()
        && root_net_->layers_[layer_id]->ShareInParallel();
    // Inherit phase from net if unset.
    if (!param.layer(layer_id).has_phase()) {
      param.mutable_layer(layer_id)->set_phase(phase_);
    }
    // Setup layer.
    const LayerParameter& layer_param = param.layer(layer_id);
    if (layer_param.propagate_down_size() > 0) {
      CHECK_EQ(layer_param.propagate_down_size(),
          layer_param.bottom_size())<< "propagate_down param must be specified "
      << "either 0 or bottom_size times ";
    }
    if (share_from_root) {
      LOG(INFO) << "Sharing layer " << layer_param.name() << " from root net";
      layers_.push_back(root_net_->layers_[layer_id]);
      layers_[layer_id]->SetShared(true);
    } else {
      layers_.push_back(LayerRegistry<Dtype>::CreateLayer(layer_param));
    }
    layer_names_.push_back(layer_param.name());
    if (Caffe::root_solver()) {
      LOG(INFO) << "Creating Layer " << layer_param.name();
    }
    bool need_backward = false;

    // Figure out this layer's input and output
    for (int bottom_id = 0; bottom_id < layer_param.bottom_size();
        ++bottom_id) {
      const int blob_id = AppendBottom(param, layer_id, bottom_id,
                                       &available_blobs, &blob_name_to_idx);
      // If a blob needs backward, this layer should provide it.
      need_backward |= blob_need_backward_[blob_id];
    }
    int num_top = layer_param.top_size();
    for (int top_id = 0; top_id < num_top; ++top_id) {
      AppendTop(param, layer_id, top_id, &available_blobs, &blob_name_to_idx);
    }
    // If the layer specifies that AutoTopBlobs() -> true and the LayerParameter
    // specified fewer than the required number (as specified by
    // ExactNumTopBlobs() or MinTopBlobs()), allocate them here.
    Layer<Dtype>* layer = layers_[layer_id].get();
    if (layer->AutoTopBlobs()) {
      const int needed_num_top = std::max(layer->MinTopBlobs(),
                                          layer->ExactNumTopBlobs());
      for (; num_top < needed_num_top; ++num_top) {
        // Add "anonymous" top blobs -- do not modify available_blobs or
        // blob_name_to_idx as we don't want these blobs to be usable as input
        // to other layers.
        AppendTop(param, layer_id, num_top, NULL, NULL);
      }
    }
    // After this layer is connected, set it up.
    if (share_from_root) {
      // Set up size of top blobs using root_net_
      const vector<Blob<Dtype>*>& base_top = root_net_->top_vecs_[layer_id];
      const vector<Blob<Dtype>*>& this_top = this->top_vecs_[layer_id];
      for (int top_id = 0; top_id < base_top.size(); ++top_id) {
        this_top[top_id]->ReshapeLike(*base_top[top_id]);
        LOG(INFO) << "Created top blob " << top_id << " (shape: "
            << this_top[top_id]->shape_string() <<  ") for shared layer "
            << layer_param.name();
      }
    } else {
      layers_[layer_id]->SetUp(bottom_vecs_[layer_id], top_vecs_[layer_id]);
    }
    if (Caffe::root_solver()) {
      LOG(INFO) << "Setting up " << layer_names_[layer_id];
    }
    for (int top_id = 0; top_id < top_vecs_[layer_id].size(); ++top_id) {
      if (blob_loss_weights_.size() <= top_id_vecs_[layer_id][top_id]) {
        blob_loss_weights_.resize(top_id_vecs_[layer_id][top_id] + 1, Dtype(0));
      }
      blob_loss_weights_[top_id_vecs_[layer_id][top_id]] = layer->loss(top_id);
      if (Caffe::root_solver()) {
        LOG(INFO) << "Top shape: "
                  << top_vecs_[layer_id][top_id]->shape_string();
      }
      if (layer->loss(top_id)) {
        if (Caffe::root_solver()) {
          LOG(INFO) << "    with loss weight " << layer->loss(top_id);
        }
      }
      memory_used_ += top_vecs_[layer_id][top_id]->count();
    }
    if (Caffe::root_solver()) {
      DLOG(INFO) << "Memory required for data: "
                 << memory_used_ * sizeof(Dtype);
    }
    const int param_size = layer_param.param_size();
    const int num_param_blobs = layers_[layer_id]->blobs().size();
    CHECK_LE(param_size, num_param_blobs)
        << "Too many params specified for layer " << layer_param.name();
    ParamSpec default_param_spec;
    for (int param_id = 0; param_id < num_param_blobs; ++param_id) {
      const ParamSpec* param_spec =
          (param_id < param_size) ?
              &layer_param.param(param_id) : &default_param_spec;
      const bool param_need_backward = param_spec->lr_mult() > 0;
      need_backward |= param_need_backward;
      layers_[layer_id]->set_param_propagate_down(param_id,
                                                  param_need_backward);
    }
    for (int param_id = 0; param_id < num_param_blobs; ++param_id) {
      AppendParam(param, layer_id, param_id);
    }
    // Finally, set the backward flag
    layer_need_backward_.push_back(need_backward);
    if (need_backward) {
      for (int top_id = 0; top_id < top_id_vecs_[layer_id].size(); ++top_id) {
        blob_need_backward_[top_id_vecs_[layer_id][top_id]] = true;
      }
    }
  }

  // Go through the net backwards to determine which blobs contribute to the
  // loss.  We can skip backward computation for blobs that don't contribute
  // to the loss.
  // Also checks if all bottom blobs don't need backward computation (possible
  // because the skip_propagate_down param) and so we can skip bacward
  // computation for the entire layer
  set<string> blobs_under_loss;
  set<string> blobs_skip_backp;
  for (int layer_id = layers_.size() - 1; layer_id >= 0; --layer_id) {
    bool layer_contributes_loss = false;
    bool layer_skip_propagate_down = true;
    for (int top_id = 0; top_id < top_vecs_[layer_id].size(); ++top_id) {
      const string& blob_name = blob_names_[top_id_vecs_[layer_id][top_id]];
      if (layers_[layer_id]->loss(top_id)
          || (blobs_under_loss.find(blob_name) != blobs_under_loss.end())) {
        layer_contributes_loss = true;
      }
      if (blobs_skip_backp.find(blob_name) == blobs_skip_backp.end()) {
        layer_skip_propagate_down = false;
      }
      if (layer_contributes_loss && !layer_skip_propagate_down)
        break;
    }
    // If this layer can skip backward computation, also all his bottom blobs
    // don't need backpropagation
    if (layer_need_backward_[layer_id] && layer_skip_propagate_down) {
      layer_need_backward_[layer_id] = false;
      for (int bottom_id = 0; bottom_id < bottom_vecs_[layer_id].size();
          ++bottom_id) {
        bottom_need_backward_[layer_id][bottom_id] = false;
      }
    }
    if (!layer_contributes_loss) {
      layer_need_backward_[layer_id] = false;
    }
    if (layer_need_backward_[layer_id]) {
      if (Caffe::root_solver()) {
        LOG(INFO) << layer_names_[layer_id] << " needs backward computation.";
      }
    } else {
      if (Caffe::root_solver()) {
        LOG(INFO) << layer_names_[layer_id]
                  << " does not need backward computation.";
      }
    }
    for (int bottom_id = 0; bottom_id < bottom_vecs_[layer_id].size();
        ++bottom_id) {
      if (layer_contributes_loss) {
        const string& blob_name =
            blob_names_[bottom_id_vecs_[layer_id][bottom_id]];
        blobs_under_loss.insert(blob_name);
      } else {
        bottom_need_backward_[layer_id][bottom_id] = false;
      }
      if (!bottom_need_backward_[layer_id][bottom_id]) {
        const string& blob_name =
            blob_names_[bottom_id_vecs_[layer_id][bottom_id]];
        blobs_skip_backp.insert(blob_name);
      }
    }
  }
  // Handle force_backward if needed.
  if (param.force_backward()) {
    for (int layer_id = 0; layer_id < layers_.size(); ++layer_id) {
      layer_need_backward_[layer_id] = true;
      for (int bottom_id = 0;
          bottom_id < bottom_need_backward_[layer_id].size(); ++bottom_id) {
        bottom_need_backward_[layer_id][bottom_id] =
            bottom_need_backward_[layer_id][bottom_id]
                || layers_[layer_id]->AllowForceBackward(bottom_id);
        blob_need_backward_[bottom_id_vecs_[layer_id][bottom_id]] =
            blob_need_backward_[bottom_id_vecs_[layer_id][bottom_id]]
                || bottom_need_backward_[layer_id][bottom_id];
      }
      for (int param_id = 0; param_id < layers_[layer_id]->blobs().size();
          ++param_id) {
        layers_[layer_id]->set_param_propagate_down(param_id, true);
      }
    }
  }
  // In the end, all remaining blobs are considered output blobs.
  for (set<string>::iterator it = available_blobs.begin();
      it != available_blobs.end(); ++it) {
    if (Caffe::root_solver()) {
      LOG(INFO) << "This network produces output " << *it;
    }
    net_output_blobs_.push_back(blobs_[blob_name_to_idx[*it]].get());
    net_output_blob_indices_.push_back(blob_name_to_idx[*it]);
  }
  for (size_t blob_id = 0; blob_id < blob_names_.size(); ++blob_id) {
    blob_names_index_[blob_names_[blob_id]] = blob_id;
  }
  for (size_t layer_id = 0; layer_id < layer_names_.size(); ++layer_id) {
    layer_names_index_[layer_names_[layer_id]] = layer_id;
  }
  ShareWeights();
  debug_info_ = param.debug_info();
  if (Caffe::root_solver()) {
    LOG(INFO) << "Network initialization done.";
    LOG(INFO) << "Memory required for data: " << memory_used_ * sizeof(Dtype);
  }
}

template<typename Dtype>
void Net<Dtype>::FilterNet(const NetParameter& param,
                           NetParameter* param_filtered) {
  NetState net_state(param.state());
  param_filtered->CopyFrom(param);
  param_filtered->clear_layer();
  for (int i = 0; i < param.layer_size(); ++i) {
    const LayerParameter& layer_param = param.layer(i);
    const string& layer_name = layer_param.name();
    CHECK(layer_param.include_size() == 0 || layer_param.exclude_size() == 0)
        << "Specify either include rules or exclude rules; not both.";
    // If no include rules are specified, the layer is included by default and
    // only excluded if it meets one of the exclude rules.
    bool layer_included = (layer_param.include_size() == 0);
    for (int j = 0; layer_included && j < layer_param.exclude_size(); ++j) {
      if (StateMeetsRule(net_state, layer_param.exclude(j), layer_name)) {
        layer_included = false;
      }
    }
    for (int j = 0; !layer_included && j < layer_param.include_size(); ++j) {
      if (StateMeetsRule(net_state, layer_param.include(j), layer_name)) {
        layer_included = true;
      }
    }
    if (layer_included) {
      param_filtered->add_layer()->CopyFrom(layer_param);
    }
  }
}

template<typename Dtype>
bool Net<Dtype>::StateMeetsRule(const NetState& state, const NetStateRule& rule,
                                const string& layer_name) {
  // Check whether the rule is broken due to phase.
  if (rule.has_phase()) {
    if (rule.phase() != state.phase()) {
      if (Caffe::root_solver()) {
        LOG(INFO)<< "The NetState phase (" << state.phase()
        << ") differed from the phase (" << rule.phase()
        << ") specified by a rule in layer " << layer_name;
      }
      return false;
    }
  }
  // Check whether the rule is broken due to min level.
  if (rule.has_min_level()) {
    if (state.level() < rule.min_level()) {
      if (Caffe::root_solver()) {
        LOG(INFO) << "The NetState level (" << state.level()
                  << ") is above the min_level (" << rule.min_level()
                  << ") specified by a rule in layer " << layer_name;
      }
      return false;
    }
  }
  // Check whether the rule is broken due to max level.
  if (rule.has_max_level()) {
    if (state.level() > rule.max_level()) {
      if (Caffe::root_solver()) {
        LOG(INFO) << "The NetState level (" << state.level()
                  << ") is above the max_level (" << rule.max_level()
                  << ") specified by a rule in layer " << layer_name;
      }
      return false;
    }
  }
  // Check whether the rule is broken due to stage. The NetState must
  // contain ALL of the rule's stages to meet it.
  for (int i = 0; i < rule.stage_size(); ++i) {
    // Check that the NetState contains the rule's ith stage.
    bool has_stage = false;
    for (int j = 0; !has_stage && j < state.stage_size(); ++j) {
      if (rule.stage(i) == state.stage(j)) {has_stage = true;}
    }
    if (!has_stage) {
      if (Caffe::root_solver()) {
        LOG(INFO) << "The NetState did not contain stage '" << rule.stage(i)
                  << "' specified by a rule in layer " << layer_name;
      }
      return false;
    }
  }
  // Check whether the rule is broken due to not_stage. The NetState must
  // contain NONE of the rule's not_stages to meet it.
  for (int i = 0; i < rule.not_stage_size(); ++i) {
    // Check that the NetState contains the rule's ith not_stage.
    bool has_stage = false;
    for (int j = 0; !has_stage && j < state.stage_size(); ++j) {
      if (rule.not_stage(i) == state.stage(j)) {has_stage = true;}
    }
    if (has_stage) {
      if (Caffe::root_solver()) {
        LOG(INFO) << "The NetState contained a not_stage '" << rule.not_stage(i)
                  << "' specified by a rule in layer " << layer_name;
      }
      return false;
    }
  }
  return true;
}

// Helper for Net::Init: add a new input or top blob to the net.  (Inputs have
// layer_id == -1, tops have layer_id >= 0.)
template<typename Dtype>
void Net<Dtype>::AppendTop(const NetParameter& param, const int layer_id,
                           const int top_id, set<string>* available_blobs,
                           map<string, int>* blob_name_to_idx) {
  shared_ptr<LayerParameter> layer_param(
      (layer_id >= 0) ? (new LayerParameter(param.layer(layer_id))) : NULL);
  const string& blob_name =
      layer_param ?
          (layer_param->top_size() > top_id ?
              layer_param->top(top_id) : "(automatic)") :
          param.input(top_id);
  // Check if we are doing in-place computation
  if (blob_name_to_idx && layer_param && layer_param->bottom_size() > top_id
      && blob_name == layer_param->bottom(top_id)) {
    // In-place computation
    if (Caffe::root_solver()) {
      LOG(INFO) << layer_param->name() << " -> " << blob_name << " (in-place)";
    }
    top_vecs_[layer_id].push_back(blobs_[(*blob_name_to_idx)[blob_name]].get());
    top_id_vecs_[layer_id].push_back((*blob_name_to_idx)[blob_name]);
  } else if (blob_name_to_idx &&
      blob_name_to_idx->find(blob_name) != blob_name_to_idx->end()) {
    // If we are not doing in-place computation but have duplicated blobs,
    // raise an error.
    LOG(FATAL) << "Top blob '" << blob_name
               << "' produced by multiple sources.";
  } else {
    // Normal output.
    if (Caffe::root_solver()) {
      if (layer_param) {
        LOG(INFO) << layer_param->name() << " -> " << blob_name;
      } else {
        LOG(INFO) << "Input " << top_id << " -> " << blob_name;
      }
    }
    shared_ptr<Blob<Dtype> > blob_pointer(new Blob<Dtype>());
    const int blob_id = blobs_.size();
    blobs_.push_back(blob_pointer);
    blob_names_.push_back(blob_name);
    blob_need_backward_.push_back(false);
    if (blob_name_to_idx) {(*blob_name_to_idx)[blob_name] = blob_id;}
    if (layer_id == -1) {
      // Set the (explicitly specified) dimensions of the input blob.
      if (param.input_dim_size() > 0) {
        blob_pointer->Reshape(param.input_dim(top_id * 4),
            param.input_dim(top_id * 4 + 1),
            param.input_dim(top_id * 4 + 2),
            param.input_dim(top_id * 4 + 3));
      } else {
        blob_pointer->Reshape(param.input_shape(top_id));
      }
      net_input_blob_indices_.push_back(blob_id);
      net_input_blobs_.push_back(blob_pointer.get());
    } else {
      top_id_vecs_[layer_id].push_back(blob_id);
      top_vecs_[layer_id].push_back(blob_pointer.get());
    }
  }
  if (available_blobs) {
    available_blobs->insert(blob_name);
  }
}

// Helper for Net::Init: add a new bottom blob to the net.

template<typename Dtype>
int Net<Dtype>::AppendBottom(const NetParameter& param, const int layer_id,
                             const int bottom_id, set<string>* available_blobs,
                             map<string, int>* blob_name_to_idx) {
  const LayerParameter& layer_param = param.layer(layer_id);
  const string& blob_name = layer_param.bottom(bottom_id);
  if (available_blobs->find(blob_name) == available_blobs->end()) {
<<<<<<< HEAD
    LOG(FATAL)<< "Unknown blob input " << blob_name
    << " (at index " << bottom_id << ") to layer " << layer_id;
=======
    LOG(FATAL) << "Unknown bottom blob '" << blob_name << "' (layer '"
               << layer_param.name() << "', bottom index " << bottom_id << ")";
>>>>>>> 4092b700
  }
  const int blob_id = (*blob_name_to_idx)[blob_name];
  if (Caffe::root_solver()) {
    LOG(INFO) << layer_names_[layer_id] << " <- " << blob_name;
  }
  bottom_vecs_[layer_id].push_back(blobs_[blob_id].get());
  bottom_id_vecs_[layer_id].push_back(blob_id);
  available_blobs->erase(blob_name);
  bool propagate_down = true;
  // Check if the backpropagation on bottom_id should be skipped
  if (layer_param.propagate_down_size() > 0)
    propagate_down = layer_param.propagate_down(bottom_id);
  const bool need_backward = blob_need_backward_[blob_id] && propagate_down;
  bottom_need_backward_[layer_id].push_back(need_backward);
  return blob_id;
}

template<typename Dtype>
void Net<Dtype>::AppendParam(const NetParameter& param, const int layer_id,
                             const int param_id) {
  const LayerParameter& layer_param = layers_[layer_id]->layer_param();
  const int param_size = layer_param.param_size();
  string param_name =
      (param_size > param_id) ? layer_param.param(param_id).name() : "";
  if (param_name.size()) {
    param_display_names_.push_back(param_name);
  } else {
    ostringstream param_display_name;
    param_display_name << param_id;
    param_display_names_.push_back(param_display_name.str());
  }
  const int net_param_id = params_.size();
  params_.push_back(layers_[layer_id]->blobs()[param_id]);
  param_id_vecs_[layer_id].push_back(net_param_id);
  param_layer_indices_.push_back(make_pair(layer_id, param_id));
  ParamSpec default_param_spec;
  const ParamSpec* param_spec = (layer_param.param_size() > param_id) ?
      &layer_param.param(param_id) : &default_param_spec;
  if (!param_size || !param_name.size() || (param_name.size() &&
      param_names_index_.find(param_name) == param_names_index_.end())) {
    // This layer "owns" this parameter blob -- it is either anonymous
    // (i.e., not given a param_name) or explicitly given a name that we
    // haven't already seen.
    param_owners_.push_back(-1);
    if (param_name.size()) {
      param_names_index_[param_name] = net_param_id;
    }
    const int learnable_param_id = learnable_params_.size();
    learnable_params_.push_back(params_[net_param_id].get());
    learnable_param_ids_.push_back(learnable_param_id);
    has_params_lr_.push_back(param_spec->has_lr_mult());
    has_params_decay_.push_back(param_spec->has_decay_mult());
    params_lr_.push_back(param_spec->lr_mult());
    params_weight_decay_.push_back(param_spec->decay_mult());
  } else {
    // Named param blob with name we've seen before: share params
    const int owner_net_param_id = param_names_index_[param_name];
    param_owners_.push_back(owner_net_param_id);
    const pair<int, int>& owner_index =
        param_layer_indices_[owner_net_param_id];
    const int owner_layer_id = owner_index.first;
    const int owner_param_id = owner_index.second;
    LOG_IF(INFO, Caffe::root_solver()) << "Sharing parameters '" << param_name
        << "' owned by "
        << "layer '" << layer_names_[owner_layer_id] << "', param "
        << "index " << owner_param_id;
    Blob<Dtype>* this_blob = layers_[layer_id]->blobs()[param_id].get();
    Blob<Dtype>* owner_blob = layers_[owner_layer_id]->blobs()[owner_param_id]
        .get();
    const int param_size = layer_param.param_size();
    if (param_size > param_id
        && (layer_param.param(param_id).share_mode()
            == ParamSpec_DimCheckMode_PERMISSIVE)) {
      // Permissive dimension checking -- only check counts are the same.
      CHECK_EQ(this_blob->count(), owner_blob->count())
          << "Cannot share param '" << param_name << "' owned by layer '"
          << layer_names_[owner_layer_id] << "' with layer '"
          << layer_names_[layer_id] << "'; count mismatch.  Owner layer param "
          << "shape is " << owner_blob->shape_string() << "; sharing layer "
          << "shape is " << this_blob->shape_string();
    } else {
      // Strict dimension checking -- all dims must be the same.
      CHECK(this_blob->shape() == owner_blob->shape())
          << "Cannot share param '" << param_name << "' owned by layer '"
          << layer_names_[owner_layer_id] << "' with layer '"
          << layer_names_[layer_id] << "'; shape mismatch.  Owner layer param "
          << "shape is " << owner_blob->shape_string() << "; sharing layer "
          << "expects shape " << this_blob->shape_string();
    }

    const int learnable_param_id = learnable_param_ids_[owner_net_param_id];
    learnable_param_ids_.push_back(learnable_param_id);
    if (param_spec->has_lr_mult()) {
      if (has_params_lr_[learnable_param_id]) {
        CHECK_EQ(param_spec->lr_mult(), params_lr_[learnable_param_id])
            << "Shared param '" << param_name << "' has mismatched lr_mult.";
      } else {
        has_params_lr_[learnable_param_id] = true;
        params_lr_[learnable_param_id] = param_spec->lr_mult();
      }
    }
    if (param_spec->has_decay_mult()) {
      if (has_params_decay_[learnable_param_id]) {
        CHECK_EQ(param_spec->decay_mult(),
                 params_weight_decay_[learnable_param_id])
            << "Shared param '" << param_name << "' has mismatched decay_mult.";
      } else {
        has_params_decay_[learnable_param_id] = true;
        params_weight_decay_[learnable_param_id] = param_spec->decay_mult();
      }
    }
  }
}

template<typename Dtype>
Dtype Net<Dtype>::ForwardFromTo(int start, int end) {
  CHECK_GE(start, 0);
  CHECK_LT(end, layers_.size());
  Dtype loss = 0;
  if (debug_info_) {
    for (int i = 0; i < net_input_blobs_.size(); ++i) {
      InputDebugInfo(i);
    }
  }
  for (int i = start; i <= end; ++i) {
    // LOG(ERROR) << "Forwarding " << layer_names_[i];
    Dtype layer_loss = layers_[i]->Forward(bottom_vecs_[i], top_vecs_[i]);
    loss += layer_loss;
    if (debug_info_) {
      ForwardDebugInfo(i);
    }
  }
  return loss;
}

template<typename Dtype>
Dtype Net<Dtype>::ForwardFrom(int start) {
  return ForwardFromTo(start, layers_.size() - 1);
}

template<typename Dtype>
Dtype Net<Dtype>::ForwardTo(int end) {
  return ForwardFromTo(0, end);
}

template<typename Dtype>
const vector<Blob<Dtype>*>& Net<Dtype>::ForwardPrefilled(Dtype* loss) {
  if (loss != NULL) {
    *loss = ForwardFromTo(0, layers_.size() - 1);
  } else {
    ForwardFromTo(0, layers_.size() - 1);
  }
  return net_output_blobs_;
}

template<typename Dtype>
const vector<Blob<Dtype>*>& Net<Dtype>::Forward(
    const vector<Blob<Dtype>*> & bottom, Dtype* loss) {
  // Copy bottom to internal bottom
  for (int i = 0; i < bottom.size(); ++i) {
    net_input_blobs_[i]->CopyFrom(*bottom[i]);
  }
  return ForwardPrefilled(loss);
}

template<typename Dtype>
string Net<Dtype>::Forward(const string& input_blob_protos, Dtype* loss) {
  BlobProtoVector blob_proto_vec;
  if (net_input_blobs_.size()) {
    blob_proto_vec.ParseFromString(input_blob_protos);
    CHECK_EQ(blob_proto_vec.blobs_size(), net_input_blobs_.size())
        << "Incorrect input size.";
    for (int i = 0; i < blob_proto_vec.blobs_size(); ++i) {
      net_input_blobs_[i]->FromProto(blob_proto_vec.blobs(i));
    }
  }
  ForwardPrefilled(loss);
  blob_proto_vec.Clear();
  for (int i = 0; i < net_output_blobs_.size(); ++i) {
    net_output_blobs_[i]->ToProto(blob_proto_vec.add_blobs());
  }
  string output;
  blob_proto_vec.SerializeToString(&output);
  return output;
}

template<typename Dtype>
void Net<Dtype>::BackwardFromTo(int start, int end) {
  CHECK_GE(end, 0);
  CHECK_LT(start, layers_.size());
  for (int i = start; i >= end; --i) {
    if (layer_need_backward_[i]) {
      layers_[i]->Backward(top_vecs_[i], bottom_need_backward_[i],
                           bottom_vecs_[i]);
      if (debug_info_) {
        BackwardDebugInfo(i);
      }
    }
  }
}

template<typename Dtype>
void Net<Dtype>::InputDebugInfo(const int input_id) {
  const Blob<Dtype>& blob = *net_input_blobs_[input_id];
  const string& blob_name = blob_names_[net_input_blob_indices_[input_id]];
  const Dtype data_abs_val_mean = blob.asum_data() / blob.count();
  if (Caffe::root_solver()) {
    LOG(INFO) << "    [Forward] "
              << "Input " << blob_name << " data: " << data_abs_val_mean;
  }
}

template<typename Dtype>
void Net<Dtype>::ForwardDebugInfo(const int layer_id) {
  for (int top_id = 0; top_id < top_vecs_[layer_id].size(); ++top_id) {
    const Blob<Dtype>& blob = *top_vecs_[layer_id][top_id];
    const string& blob_name = blob_names_[top_id_vecs_[layer_id][top_id]];
    const Dtype data_abs_val_mean = blob.asum_data() / blob.count();
    if (Caffe::root_solver()) {
      LOG(INFO) << "    [Forward] "
                << "Layer " << layer_names_[layer_id]
                << ", top blob " << blob_name
                << " data: " << data_abs_val_mean;
    }
  }
  for (int param_id = 0; param_id < layers_[layer_id]->blobs().size();
      ++param_id) {
    const Blob<Dtype>& blob = *layers_[layer_id]->blobs()[param_id];
    const int net_param_id = param_id_vecs_[layer_id][param_id];
    const string& blob_name = param_display_names_[net_param_id];
    const Dtype data_abs_val_mean = blob.asum_data() / blob.count();
    if (Caffe::root_solver()) {
      LOG(INFO) << "    [Forward] "
                << "Layer " << layer_names_[layer_id]
                << ", param blob " << blob_name
                << " data: " << data_abs_val_mean;
    }
  }
}

template<typename Dtype>
void Net<Dtype>::BackwardDebugInfo(const int layer_id) {
  const vector<Blob<Dtype>*>& bottom_vec = bottom_vecs_[layer_id];
  for (int bottom_id = 0; bottom_id < bottom_vec.size(); ++bottom_id) {
    if (!bottom_need_backward_[layer_id][bottom_id]) {
      continue;
    }
    const Blob<Dtype>& blob = *bottom_vec[bottom_id];
    const string& blob_name = blob_names_[bottom_id_vecs_[layer_id][bottom_id]];
    const Dtype diff_abs_val_mean = blob.asum_diff() / blob.count();
    if (Caffe::root_solver()) {
      LOG(INFO) << "    [Backward] "
                << "Layer " << layer_names_[layer_id]
                << ", bottom blob " << blob_name
                << " diff: " << diff_abs_val_mean;
    }
  }
  for (int param_id = 0; param_id < layers_[layer_id]->blobs().size();
      ++param_id) {
    if (!layers_[layer_id]->param_propagate_down(param_id)) {
      continue;
    }
    const Blob<Dtype>& blob = *layers_[layer_id]->blobs()[param_id];
    const Dtype diff_abs_val_mean = blob.asum_diff() / blob.count();
    if (Caffe::root_solver()) {
      LOG(INFO) << "    [Backward] "
                << "Layer " << layer_names_[layer_id]
                << ", param blob " << param_id
                << " diff: " << diff_abs_val_mean;
    }
  }
}

template<typename Dtype>
void Net<Dtype>::UpdateDebugInfo(const int param_id) {
  const Blob<Dtype>& blob = *params_[param_id];
  const int param_owner = param_owners_[param_id];
  const string& layer_name = layer_names_[param_layer_indices_[param_id].first];
  const string& param_display_name = param_display_names_[param_id];
  const Dtype diff_abs_val_mean = blob.asum_diff() / blob.count();
  if (param_owner < 0) {
    const Dtype data_abs_val_mean = blob.asum_data() / blob.count();
    if (Caffe::root_solver()) {
      LOG(INFO) << "    [Update] Layer " << layer_name
                << ", param " << param_display_name
                << " data: " << data_abs_val_mean
                << "; diff: " << diff_abs_val_mean;
    }
  } else {
    const string& owner_layer_name =
        layer_names_[param_layer_indices_[param_owner].first];
    if (Caffe::root_solver()) {
      LOG(INFO) << "    [Update] Layer " << layer_name
                << ", param blob " << param_display_name
                << " (owned by layer " << owner_layer_name << ", " << "param "
                << param_display_names_[param_owners_[param_id]] << ")"
                << " diff: " << diff_abs_val_mean;
    }
  }
}

template<typename Dtype>
void Net<Dtype>::ShareTrainedLayersWith(const Net* other) {
  int num_source_layers = other->layers().size();
  for (int i = 0; i < num_source_layers; ++i) {
    Layer<Dtype>* source_layer = other->layers()[i].get();
    const string& source_layer_name = other->layer_names()[i];
    int target_layer_id = 0;
    while (target_layer_id != layer_names_.size()
        && layer_names_[target_layer_id] != source_layer_name) {
      ++target_layer_id;
    }
    if (target_layer_id == layer_names_.size()) {
      DLOG(INFO)<< "Ignoring source layer " << source_layer_name;
      continue;
    }
    DLOG(INFO)<< "Copying source layer " << source_layer_name;
    vector<shared_ptr<Blob<Dtype> > >& target_blobs = layers_[target_layer_id]
        ->blobs();
    CHECK_EQ(target_blobs.size(), source_layer->blobs().size())
        << "Incompatible number of blobs for layer " << source_layer_name;
    for (int j = 0; j < target_blobs.size(); ++j) {
      Blob<Dtype>* source_blob = source_layer->blobs()[j].get();
      CHECK(target_blobs[j]->shape() == source_blob->shape())
          << "Cannot share param " << j << " weights from layer '"
          << source_layer_name << "'; shape mismatch.  Source param shape is "
          << source_blob->shape_string() << "; target param shape is "
          << target_blobs[j]->shape_string();
      target_blobs[j]->ShareData(*source_blob);
    }
  }
}

template<typename Dtype>
void Net<Dtype>::BackwardFrom(int start) {
  BackwardFromTo(start, 0);
}

template<typename Dtype>
void Net<Dtype>::BackwardTo(int end) {
  BackwardFromTo(layers_.size() - 1, end);
}

template<typename Dtype>
void Net<Dtype>::Backward() {
  BackwardFromTo(layers_.size() - 1, 0);
  if (debug_info_) {
    Dtype asum_data = 0, asum_diff = 0, sumsq_data = 0, sumsq_diff = 0;
    for (int i = 0; i < params_.size(); ++i) {
      if (param_owners_[i] >= 0) {
        continue;
      }
      asum_data += params_[i]->asum_data();
      asum_diff += params_[i]->asum_diff();
      sumsq_data += params_[i]->sumsq_data();
      sumsq_diff += params_[i]->sumsq_diff();
    }
    const Dtype l2norm_data = std::sqrt(sumsq_data);
    const Dtype l2norm_diff = std::sqrt(sumsq_diff);
    LOG(ERROR) << "    [Backward] All net params (data, diff): "
               << "L1 norm = (" << asum_data << ", " << asum_diff << "); "
               << "L2 norm = (" << l2norm_data << ", " << l2norm_diff << ")";
  }
}

template<typename Dtype>
void Net<Dtype>::Reshape() {
  for (int i = 0; i < layers_.size(); ++i) {
    layers_[i]->Reshape(bottom_vecs_[i], top_vecs_[i]);
  }
}

template<typename Dtype>
void Net<Dtype>::CopyTrainedLayersFrom(const NetParameter& param) {
  int num_source_layers = param.layer_size();
  for (int i = 0; i < num_source_layers; ++i) {
    const LayerParameter& source_layer = param.layer(i);
    const string& source_layer_name = source_layer.name();
    int target_layer_id = 0;
    while (target_layer_id != layer_names_.size()
        && layer_names_[target_layer_id] != source_layer_name) {
      ++target_layer_id;
    }
    if (target_layer_id == layer_names_.size()) {
      DLOG(INFO)<< "Ignoring source layer " << source_layer_name;
      continue;
    }
    DLOG(INFO)<< "Copying source layer " << source_layer_name;
    vector<shared_ptr<Blob<Dtype> > >& target_blobs = layers_[target_layer_id]
        ->blobs();
    CHECK_EQ(target_blobs.size(), source_layer.blobs_size())
        << "Incompatible number of blobs for layer " << source_layer_name;
    for (int j = 0; j < target_blobs.size(); ++j) {
      if (!target_blobs[j]->ShapeEquals(source_layer.blobs(j))) {
        Blob<Dtype> source_blob;
        const bool kReshape = true;
        source_blob.FromProto(source_layer.blobs(j), kReshape);
        LOG(FATAL) << "Cannot copy param " << j << " weights from layer '"
            << source_layer_name << "'; shape mismatch.  Source param shape is "
            << source_blob.shape_string() << "; target param shape is "
            << target_blobs[j]->shape_string() << ". "
            << "To learn this layer's parameters from scratch rather than "
            << "copying from a saved net, rename the layer.";
      }
      const bool kReshape = false;
      target_blobs[j]->FromProto(source_layer.blobs(j), kReshape);
    }
  }
}

template<typename Dtype>
void Net<Dtype>::CopyTrainedLayersFrom(const string trained_filename) {
  if (trained_filename.size() >= 3 &&
      trained_filename.compare(trained_filename.size() - 3, 3, ".h5") == 0) {
    CopyTrainedLayersFromHDF5(trained_filename);
  } else {
    CopyTrainedLayersFromBinaryProto(trained_filename);
  }
}

template <typename Dtype>
void Net<Dtype>::CopyTrainedLayersFromBinaryProto(
    const string trained_filename) {
  NetParameter param;
  ReadNetParamsFromBinaryFileOrDie(trained_filename, &param);
  CopyTrainedLayersFrom(param);
}

template <typename Dtype>
void Net<Dtype>::CopyTrainedLayersFromHDF5(const string trained_filename) {
  hid_t file_hid = H5Fopen(trained_filename.c_str(), H5F_ACC_RDONLY,
                           H5P_DEFAULT);
  CHECK_GE(file_hid, 0) << "Couldn't open " << trained_filename;
  hid_t data_hid = H5Gopen2(file_hid, "data", H5P_DEFAULT);
  CHECK_GE(data_hid, 0) << "Error reading weights from " << trained_filename;
  int num_layers = hdf5_get_num_links(data_hid);
  for (int i = 0; i < num_layers; ++i) {
    string source_layer_name = hdf5_get_name_by_idx(data_hid, i);
    if (!layer_names_index_.count(source_layer_name)) {
      DLOG(INFO) << "Ignoring source layer " << source_layer_name;
      continue;
    }
    int target_layer_id = layer_names_index_[source_layer_name];
    DLOG(INFO) << "Copying source layer " << source_layer_name;
    vector<shared_ptr<Blob<Dtype> > >& target_blobs =
        layers_[target_layer_id]->blobs();
    hid_t layer_hid = H5Gopen2(data_hid, source_layer_name.c_str(),
        H5P_DEFAULT);
    CHECK_GE(layer_hid, 0)
        << "Error reading weights from " << trained_filename;
    // Check that source layer doesn't have more params than target layer
    int num_source_params = hdf5_get_num_links(layer_hid);
    CHECK_LE(num_source_params, target_blobs.size())
        << "Incompatible number of blobs for layer " << source_layer_name;
    for (int j = 0; j < target_blobs.size(); ++j) {
      ostringstream oss;
      oss << j;
      string dataset_name = oss.str();
      int target_net_param_id = param_id_vecs_[target_layer_id][j];
      if (!H5Lexists(layer_hid, dataset_name.c_str(), H5P_DEFAULT)) {
        // Target param doesn't exist in source weights...
        if (param_owners_[target_net_param_id] != -1) {
          // ...but it's weight-shared in target, so that's fine.
          continue;
        } else {
          LOG(FATAL) << "Incompatible number of blobs for layer "
              << source_layer_name;
        }
      }
      hdf5_load_nd_dataset(layer_hid, dataset_name.c_str(), 0, kMaxBlobAxes,
          target_blobs[j].get());
    }
    H5Gclose(layer_hid);
  }
  H5Gclose(data_hid);
  H5Fclose(file_hid);
}

template <typename Dtype>
void Net<Dtype>::ToProto(NetParameter* param, bool write_diff) const {
  param->Clear();
  param->set_name(name_);
  // Add bottom and top
  for (int i = 0; i < net_input_blob_indices_.size(); ++i) {
    param->add_input(blob_names_[net_input_blob_indices_[i]]);
  }
  DLOG(INFO)<< "Serializing " << layers_.size() << " layers";
  for (int i = 0; i < layers_.size(); ++i) {
    LayerParameter* layer_param = param->add_layer();
    layers_[i]->ToProto(layer_param, write_diff);
  }
}


template <typename Dtype>
void Net<Dtype>::ToHDF5(const string& filename, bool write_diff) const {
  hid_t file_hid = H5Fcreate(filename.c_str(), H5F_ACC_TRUNC, H5P_DEFAULT,
      H5P_DEFAULT);
  CHECK_GE(file_hid, 0)
      << "Couldn't open " << filename << " to save weights.";
  hid_t data_hid = H5Gcreate2(file_hid, "data", H5P_DEFAULT, H5P_DEFAULT,
      H5P_DEFAULT);
  CHECK_GE(data_hid, 0) << "Error saving weights to " << filename << ".";
  hid_t diff_hid = -1;
  if (write_diff) {
    diff_hid = H5Gcreate2(file_hid, "diff", H5P_DEFAULT, H5P_DEFAULT,
        H5P_DEFAULT);
    CHECK_GE(diff_hid, 0) << "Error saving weights to " << filename << ".";
  }
  for (int layer_id = 0; layer_id < layers_.size(); ++layer_id) {
    const LayerParameter& layer_param = layers_[layer_id]->layer_param();
    string layer_name = layer_param.name();
    hid_t layer_data_hid = H5Gcreate2(data_hid, layer_name.c_str(),
        H5P_DEFAULT, H5P_DEFAULT, H5P_DEFAULT);
    CHECK_GE(layer_data_hid, 0)
        << "Error saving weights to " << filename << ".";
    hid_t layer_diff_hid = -1;
    if (write_diff) {
      layer_diff_hid = H5Gcreate2(diff_hid, layer_name.c_str(),
          H5P_DEFAULT, H5P_DEFAULT, H5P_DEFAULT);
      CHECK_GE(layer_diff_hid, 0)
          << "Error saving weights to " << filename << ".";
    }
    int num_params = layers_[layer_id]->blobs().size();
    for (int param_id = 0; param_id < num_params; ++param_id) {
      ostringstream dataset_name;
      dataset_name << param_id;
      const int net_param_id = param_id_vecs_[layer_id][param_id];
      if (param_owners_[net_param_id] == -1) {
        // Only save params that own themselves
        hdf5_save_nd_dataset<Dtype>(layer_data_hid, dataset_name.str(),
            *params_[net_param_id]);
      }
      if (write_diff) {
        // Write diffs regardless of weight-sharing
        hdf5_save_nd_dataset<Dtype>(layer_diff_hid, dataset_name.str(),
            *params_[net_param_id], true);
      }
    }
    H5Gclose(layer_data_hid);
    if (write_diff) {
      H5Gclose(layer_diff_hid);
    }
  }
  H5Gclose(data_hid);
  if (write_diff) {
    H5Gclose(diff_hid);
  }
  H5Fclose(file_hid);
}

template <typename Dtype>
void Net<Dtype>::Update() {
  for (int i = 0; i < learnable_params_.size(); ++i) {
    learnable_params_[i]->Update();
  }
}

template <typename Dtype>
void Net<Dtype>::ClearParamDiffs() {
  for (int i = 0; i < learnable_params_.size(); ++i) {
    Blob<Dtype>* blob = learnable_params_[i];
    switch (Caffe::mode()) {
    case Caffe::CPU:
      caffe_set(blob->count(), static_cast<Dtype>(0),
                blob->mutable_cpu_diff());
      break;
    case Caffe::GPU:
#ifndef CPU_ONLY
      if (Caffe::GetDefaultDeviceContext()->backend() == BACKEND_CUDA) {
#ifdef USE_CUDA
      caffe_gpu_set(blob->count(), static_cast<Dtype>(0),
                    blob->mutable_gpu_diff());
#endif  // USE_CUDA
      } else {
#ifdef USE_GREENTEA
          greentea_gpu_set(Caffe::GetDefaultDeviceContext()->id(),
                           blob->count(), static_cast<Dtype>(0),
                           (cl_mem)(blob->mutable_gpu_diff()), 0);
#endif  // USE_GREENTEA
      }
#else
        NO_GPU;
#endif
      break;
    }
  }
}

template <typename Dtype>
void Net<Dtype>::ShareWeights() {
  for (int i = 0; i < params_.size(); ++i) {
    if (param_owners_[i] < 0) { continue; }
    params_[i]->ShareData(*params_[param_owners_[i]]);
    params_[i]->ShareDiff(*params_[param_owners_[i]]);
  }
}

template<typename Dtype>
bool Net<Dtype>::has_blob(const string& blob_name) const {
  return blob_names_index_.find(blob_name) != blob_names_index_.end();
}

template<typename Dtype>
const shared_ptr<Blob<Dtype> > Net<Dtype>::blob_by_name(
    const string& blob_name) const {
  shared_ptr<Blob<Dtype> > blob_ptr;
  if (has_blob(blob_name)) {
    blob_ptr = blobs_[blob_names_index_.find(blob_name)->second];
  } else {
    blob_ptr.reset((Blob<Dtype>*) (NULL));
    LOG(WARNING)<< "Unknown blob name " << blob_name;
  }
  return blob_ptr;
}

template<typename Dtype>
bool Net<Dtype>::has_layer(const string& layer_name) const {
  return layer_names_index_.find(layer_name) != layer_names_index_.end();
}

template<typename Dtype>
const shared_ptr<Layer<Dtype> > Net<Dtype>::layer_by_name(
    const string& layer_name) const {
  shared_ptr<Layer<Dtype> > layer_ptr;
  if (has_layer(layer_name)) {
    layer_ptr = layers_[layer_names_index_.find(layer_name)->second];
  } else {
    layer_ptr.reset((Layer<Dtype>*) (NULL));
    LOG(WARNING)<< "Unknown layer name " << layer_name;
  }
  return layer_ptr;
}

INSTANTIATE_CLASS(Net);

}  // namespace caffe<|MERGE_RESOLUTION|>--- conflicted
+++ resolved
@@ -478,13 +478,8 @@
   const LayerParameter& layer_param = param.layer(layer_id);
   const string& blob_name = layer_param.bottom(bottom_id);
   if (available_blobs->find(blob_name) == available_blobs->end()) {
-<<<<<<< HEAD
-    LOG(FATAL)<< "Unknown blob input " << blob_name
-    << " (at index " << bottom_id << ") to layer " << layer_id;
-=======
     LOG(FATAL) << "Unknown bottom blob '" << blob_name << "' (layer '"
                << layer_param.name() << "', bottom index " << bottom_id << ")";
->>>>>>> 4092b700
   }
   const int blob_id = (*blob_name_to_idx)[blob_name];
   if (Caffe::root_solver()) {
