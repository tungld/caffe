--- conflicted
+++ resolved
@@ -23,11 +23,10 @@
                                        const vector<Blob<Dtype>*>& bottom) {
   for (int i = 0; i < bottom.size(); ++i) {
     if (propagate_down[i]) {
-<<<<<<< HEAD
       if (this->device_context_->backend() == BACKEND_CUDA) {
 #ifdef USE_CUDA
         caffe_gpu_set(bottom[i]->count(), Dtype(0),
-                      bottom[i]->mutable_gpu_data());
+                      bottom[i]->mutable_gpu_diff());
 #endif  // USE_CUDA
       } else {
 #ifdef USE_GREENTEA
@@ -40,15 +39,11 @@
         viennacl::ocl::enqueue(
             oclk_gpu_set(
                 bottom[i]->count(), Dtype(0),
-                WrapHandle((cl_mem) bottom[i]->mutable_gpu_data(), &ctx)),
+                WrapHandle((cl_mem) bottom[i]->mutable_gpu_diff(), &ctx)),
             ctx.get_queue());
         ctx.get_queue().finish();
 #endif
       }
-=======
-      caffe_gpu_set(bottom[i]->count(), Dtype(0),
-                    bottom[i]->mutable_gpu_diff());
->>>>>>> 8ef3d630
     }
   }
 }
