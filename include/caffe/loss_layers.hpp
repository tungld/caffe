#ifndef CAFFE_LOSS_LAYERS_HPP_
#define CAFFE_LOSS_LAYERS_HPP_

#include <opencv2/imgproc/imgproc.hpp>
#include <string>
#include <utility>
#include <vector>

#include "caffe/blob.hpp"
#include "caffe/layer.hpp"
#include "caffe/neuron_layers.hpp"
#include "caffe/proto/caffe.pb.h"

namespace caffe {

const float kLOG_THRESHOLD = 1e-20;

/**
 * @brief Computes the classification accuracy for a one-of-many
 *        classification task.
 */
template <typename Dtype>
class AccuracyLayer : public Layer<Dtype> {
 public:
  /**
   * @param param provides AccuracyParameter accuracy_param,
   *     with AccuracyLayer options:
   *   - top_k (\b optional, default 1).
   *     Sets the maximum rank @f$ k @f$ at which a prediction is considered
   *     correct.  For example, if @f$ k = 5 @f$, a prediction is counted
   *     correct if the correct label is among the top 5 predicted labels.
   */
  explicit AccuracyLayer(const LayerParameter& param)
      : Layer<Dtype>(param) {}
  virtual void LayerSetUp(const vector<Blob<Dtype>*>& bottom,
      const vector<Blob<Dtype>*>& top);
  virtual void Reshape(const vector<Blob<Dtype>*>& bottom,
      const vector<Blob<Dtype>*>& top);

  virtual inline const char* type() const { return "Accuracy"; }
  virtual inline int_tp ExactNumBottomBlobs() const { return 2; }

  // If there are two top blobs, then the second blob will contain
  // accuracies per class.
  virtual inline int_tp MinTopBlobs() const { return 1; }
  virtual inline int_tp MaxTopBlos() const { return 2; }

 protected:
  /**
   * @param bottom input Blob vector (length 2)
   *   -# @f$ (N \times C \times H \times W) @f$
   *      the predictions @f$ x @f$, a Blob with values in
   *      @f$ [-\infty, +\infty] @f$ indicating the predicted score for each of
   *      the @f$ K = CHW @f$ classes. Each @f$ x_n @f$ is mapped to a predicted
   *      label @f$ \hat{l}_n @f$ given by its maximal index:
   *      @f$ \hat{l}_n = \arg\max\limits_k x_{nk} @f$
   *   -# @f$ (N \times 1 \times 1 \times 1) @f$
   *      the labels @f$ l @f$, an integer-valued Blob with values
   *      @f$ l_n \in [0, 1, 2, ..., K - 1] @f$
   *      indicating the correct class label among the @f$ K @f$ classes
   * @param top output Blob vector (length 1)
   *   -# @f$ (1 \times 1 \times 1 \times 1) @f$
   *      the computed accuracy: @f$
   *        \frac{1}{N} \sum\limits_{n=1}^N \delta\{ \hat{l}_n = l_n \}
   *      @f$, where @f$
   *      \delta\{\mathrm{condition}\} = \left\{
   *         \begin{array}{lr}
   *            1 & \mbox{if condition} \\
   *            0 & \mbox{otherwise}
   *         \end{array} \right.
   *      @f$
   */
  virtual void Forward_cpu(const vector<Blob<Dtype>*>& bottom,
      const vector<Blob<Dtype>*>& top);


  /// @brief Not implemented -- AccuracyLayer cannot be used as a loss.
  virtual void Backward_cpu(const vector<Blob<Dtype>*>& top,
      const vector<bool>& propagate_down, const vector<Blob<Dtype>*>& bottom) {
    for (int_tp i = 0; i < propagate_down.size(); ++i) {
      if (propagate_down[i]) { NOT_IMPLEMENTED; }
    }
  }

  int_tp label_axis_, outer_num_, inner_num_;

  int_tp top_k_;

  /// Whether to ignore instances with a certain label.
  bool has_ignore_label_;
  /// The label indicating that an instance should be ignored.
  int_tp ignore_label_;
  /// Keeps counts of the number of samples per class.
  Blob<Dtype> nums_buffer_;
};

/**
 * @brief An interface for Layer%s that take two Blob%s as input -- usually
 *        (1) predictions and (2) ground-truth labels -- and output a
 *        singleton Blob representing the loss.
 *
 * LossLayers are typically only capable of backpropagating to their first input
 * -- the predictions.
 */
template <typename Dtype>
class LossLayer : public Layer<Dtype> {
 public:
  explicit LossLayer(const LayerParameter& param)
     : Layer<Dtype>(param) {}
  virtual void LayerSetUp(
      const vector<Blob<Dtype>*>& bottom, const vector<Blob<Dtype>*>& top);
  virtual void Reshape(
      const vector<Blob<Dtype>*>& bottom, const vector<Blob<Dtype>*>& top);

  virtual inline int_tp ExactNumBottomBlobs() const { return 2; }

  /**
   * @brief For convenience and backwards compatibility, instruct the Net to
   *        automatically allocate a single top Blob for LossLayers, into which
   *        they output their singleton loss, (even if the user didn't specify
   *        one in the prototxt, etc.).
   */
  virtual inline bool AutoTopBlobs() const { return true; }
  virtual inline int_tp ExactNumTopBlobs() const { return 1; }
  /**
   * We usually cannot backpropagate to the labels; ignore force_backward for
   * these inputs.
   */
  virtual inline bool AllowForceBackward(const int_tp bottom_index) const {
    return bottom_index != 1;
  }
};

/**
 * @brief Computes the contrastive loss @f$
 *          E = \frac{1}{2N} \sum\limits_{n=1}^N \left(y\right) d^2 +
 *              \left(1-y\right) \max \left(margin-d, 0\right)^2
 *          @f$ where @f$
 *          d = \left| \left| a_n - b_n \right| \right|_2 @f$. This can be
 *          used to train siamese networks.
 *
 * @param bottom input Blob vector (length 3)
 *   -# @f$ (N \times C \times 1 \times 1) @f$
 *      the features @f$ a \in [-\infty, +\infty]@f$
 *   -# @f$ (N \times C \times 1 \times 1) @f$
 *      the features @f$ b \in [-\infty, +\infty]@f$
 *   -# @f$ (N \times 1 \times 1 \times 1) @f$
 *      the binary similarity @f$ s \in [0, 1]@f$
 * @param top output Blob vector (length 1)
 *   -# @f$ (1 \times 1 \times 1 \times 1) @f$
 *      the computed contrastive loss: @f$ E =
 *          \frac{1}{2N} \sum\limits_{n=1}^N \left(y\right) d^2 +
 *          \left(1-y\right) \max \left(margin-d, 0\right)^2
 *          @f$ where @f$
 *          d = \left| \left| a_n - b_n \right| \right|_2 @f$.
 * This can be used to train siamese networks.
 */
template <typename Dtype>
class ContrastiveLossLayer : public LossLayer<Dtype> {
 public:
  explicit ContrastiveLossLayer(const LayerParameter& param)
      : LossLayer<Dtype>(param), diff_() {}
  virtual void LayerSetUp(const vector<Blob<Dtype>*>& bottom,
      const vector<Blob<Dtype>*>& top);

  virtual inline int_tp ExactNumBottomBlobs() const { return 3; }
  virtual inline const char* type() const { return "ContrastiveLoss"; }
  /**
   * Unlike most loss layers, in the ContrastiveLossLayer we can backpropagate
   * to the first two inputs.
   */
  virtual inline bool AllowForceBackward(const int_tp bottom_index) const {
    return bottom_index != 2;
  }

 protected:
  /// @copydoc ContrastiveLossLayer
  virtual void Forward_cpu(const vector<Blob<Dtype>*>& bottom,
      const vector<Blob<Dtype>*>& top);
  virtual void Forward_gpu(const vector<Blob<Dtype>*>& bottom,
      const vector<Blob<Dtype>*>& top);

  /**
   * @brief Computes the Contrastive error gradient w.r.t. the inputs.
   *
   * Computes the gradients with respect to the two input vectors (bottom[0] and
   * bottom[1]), but not the similarity label (bottom[2]).
   *
   * @param top output Blob vector (length 1), providing the error gradient with
   *      respect to the outputs
   *   -# @f$ (1 \times 1 \times 1 \times 1) @f$
   *      This Blob's diff will simply contain the loss_weight* @f$ \lambda @f$,
   *      as @f$ \lambda @f$ is the coefficient of this layer's output
   *      @f$\ell_i@f$ in the overall Net loss
   *      @f$ E = \lambda_i \ell_i + \mbox{other loss terms}@f$; hence
   *      @f$ \frac{\partial E}{\partial \ell_i} = \lambda_i @f$.
   *      (*Assuming that this top Blob is not used as a bottom (input) by any
   *      other layer of the Net.)
   * @param propagate_down see Layer::Backward.
   * @param bottom input Blob vector (length 2)
   *   -# @f$ (N \times C \times 1 \times 1) @f$
   *      the features @f$a@f$; Backward fills their diff with
   *      gradients if propagate_down[0]
   *   -# @f$ (N \times C \times 1 \times 1) @f$
   *      the features @f$b@f$; Backward fills their diff with gradients if
   *      propagate_down[1]
   */
  virtual void Backward_cpu(const vector<Blob<Dtype>*>& top,
      const vector<bool>& propagate_down, const vector<Blob<Dtype>*>& bottom);
  virtual void Backward_gpu(const vector<Blob<Dtype>*>& top,
      const vector<bool>& propagate_down, const vector<Blob<Dtype>*>& bottom);

  Blob<Dtype> diff_;  // cached for backward pass
  Blob<Dtype> dist_sq_;  // cached for backward pass
  Blob<Dtype> diff_sq_;  // tmp storage for gpu forward pass
  Blob<Dtype> summer_vec_;  // tmp storage for gpu forward pass
};

/**
 * @brief Computes the Euclidean (L2) loss @f$
 *          E = \frac{1}{2N} \sum\limits_{n=1}^N \left| \left| \hat{y}_n - y_n
 *        \right| \right|_2^2 @f$ for real-valued regression tasks.
 *
 * @param bottom input Blob vector (length 2)
 *   -# @f$ (N \times C \times H \times W) @f$
 *      the predictions @f$ \hat{y} \in [-\infty, +\infty]@f$
 *   -# @f$ (N \times C \times H \times W) @f$
 *      the targets @f$ y \in [-\infty, +\infty]@f$
 * @param top output Blob vector (length 1)
 *   -# @f$ (1 \times 1 \times 1 \times 1) @f$
 *      the computed Euclidean loss: @f$ E =
 *          \frac{1}{2n} \sum\limits_{n=1}^N \left| \left| \hat{y}_n - y_n
 *        \right| \right|_2^2 @f$
 *
 * This can be used for least-squares regression tasks.  An InnerProductLayer
 * input to a EuclideanLossLayer exactly formulates a linear least squares
 * regression problem. With non-zero weight decay the problem becomes one of
 * ridge regression -- see src/caffe/test/test_sgd_solver.cpp for a concrete
 * example wherein we check that the gradients computed for a Net with exactly
 * this structure match hand-computed gradient formulas for ridge regression.
 *
 * (Note: Caffe, and SGD in general, is certainly \b not the best way to solve
 * linear least squares problems! We use it only as an instructive example.)
 */
template <typename Dtype>
class EuclideanLossLayer : public LossLayer<Dtype> {
 public:
  explicit EuclideanLossLayer(const LayerParameter& param)
      : LossLayer<Dtype>(param), diff_() {}
  virtual void Reshape(const vector<Blob<Dtype>*>& bottom,
      const vector<Blob<Dtype>*>& top);

  virtual inline const char* type() const { return "EuclideanLoss"; }
  /**
   * Unlike most loss layers, in the EuclideanLossLayer we can backpropagate
   * to both inputs -- override to return true and always allow force_backward.
   */
  virtual inline bool AllowForceBackward(const int_tp bottom_index) const {
    return true;
  }

  virtual inline int_tp ExactNumBottomBlobs() const { return -1; }
  virtual inline int_tp MinBottomBlobs() const { return 2; }
  virtual inline int_tp MaxBottomBlobs() const { return 3; }

 protected:
  /// @copydoc EuclideanLossLayer
  virtual void Forward_cpu(const vector<Blob<Dtype>*>& bottom,
      const vector<Blob<Dtype>*>& top);
  virtual void Forward_gpu(const vector<Blob<Dtype>*>& bottom,
      const vector<Blob<Dtype>*>& top);

  /**
   * @brief Computes the Euclidean error gradient w.r.t. the inputs.
   *
   * Unlike other children of LossLayer, EuclideanLossLayer \b can compute
   * gradients with respect to the label inputs bottom[1] (but still only will
   * if propagate_down[1] is set, due to being produced by learnable parameters
   * or if force_backward is set). In fact, this layer is "commutative" -- the
   * result is the same regardless of the order of the two bottoms.
   *
   * @param top output Blob vector (length 1), providing the error gradient with
   *      respect to the outputs
   *   -# @f$ (1 \times 1 \times 1 \times 1) @f$
   *      This Blob's diff will simply contain the loss_weight* @f$ \lambda @f$,
   *      as @f$ \lambda @f$ is the coefficient of this layer's output
   *      @f$\ell_i@f$ in the overall Net loss
   *      @f$ E = \lambda_i \ell_i + \mbox{other loss terms}@f$; hence
   *      @f$ \frac{\partial E}{\partial \ell_i} = \lambda_i @f$.
   *      (*Assuming that this top Blob is not used as a bottom (input) by any
   *      other layer of the Net.)
   * @param propagate_down see Layer::Backward.
   * @param bottom input Blob vector (length 2)
   *   -# @f$ (N \times C \times H \times W) @f$
   *      the predictions @f$\hat{y}@f$; Backward fills their diff with
   *      gradients @f$
   *        \frac{\partial E}{\partial \hat{y}} =
   *            \frac{1}{n} \sum\limits_{n=1}^N (\hat{y}_n - y_n)
   *      @f$ if propagate_down[0]
   *   -# @f$ (N \times C \times H \times W) @f$
   *      the targets @f$y@f$; Backward fills their diff with gradients
   *      @f$ \frac{\partial E}{\partial y} =
   *          \frac{1}{n} \sum\limits_{n=1}^N (y_n - \hat{y}_n)
   *      @f$ if propagate_down[1]
   */
  virtual void Backward_cpu(const vector<Blob<Dtype>*>& top,
      const vector<bool>& propagate_down, const vector<Blob<Dtype>*>& bottom);
  virtual void Backward_gpu(const vector<Blob<Dtype>*>& top,
      const vector<bool>& propagate_down, const vector<Blob<Dtype>*>& bottom);

  Blob<Dtype> diff_;
};

/**
 * @brief Computes the hinge loss for a one-of-many classification task.
 *
 * @param bottom input Blob vector (length 2)
 *   -# @f$ (N \times C \times H \times W) @f$
 *      the predictions @f$ t @f$, a Blob with values in
 *      @f$ [-\infty, +\infty] @f$ indicating the predicted score for each of
 *      the @f$ K = CHW @f$ classes. In an SVM, @f$ t @f$ is the result of
 *      taking the inner product @f$ X^T W @f$ of the D-dimensional features
 *      @f$ X \in \mathcal{R}^{D \times N} @f$ and the learned hyperplane
 *      parameters @f$ W \in \mathcal{R}^{D \times K} @f$, so a Net with just
 *      an InnerProductLayer (with num_output = D) providing predictions to a
 *      HingeLossLayer and no other learnable parameters or losses is
 *      equivalent to an SVM.
 *   -# @f$ (N \times 1 \times 1 \times 1) @f$
 *      the labels @f$ l @f$, an integer-valued Blob with values
 *      @f$ l_n \in [0, 1, 2, ..., K - 1] @f$
 *      indicating the correct class label among the @f$ K @f$ classes
 * @param top output Blob vector (length 1)
 *   -# @f$ (1 \times 1 \times 1 \times 1) @f$
 *      the computed hinge loss: @f$ E =
 *        \frac{1}{N} \sum\limits_{n=1}^N \sum\limits_{k=1}^K
 *        [\max(0, 1 - \delta\{l_n = k\} t_{nk})] ^ p
 *      @f$, for the @f$ L^p @f$ norm
 *      (defaults to @f$ p = 1 @f$, the L1 norm; L2 norm, as in L2-SVM,
 *      is also available), and @f$
 *      \delta\{\mathrm{condition}\} = \left\{
 *         \begin{array}{lr}
 *            1 & \mbox{if condition} \\
 *           -1 & \mbox{otherwise}
 *         \end{array} \right.
 *      @f$
 *
 * In an SVM, @f$ t \in \mathcal{R}^{N \times K} @f$ is the result of taking
 * the inner product @f$ X^T W @f$ of the features
 * @f$ X \in \mathcal{R}^{D \times N} @f$
 * and the learned hyperplane parameters
 * @f$ W \in \mathcal{R}^{D \times K} @f$. So, a Net with just an
 * InnerProductLayer (with num_output = @f$k@f$) providing predictions to a
 * HingeLossLayer is equivalent to an SVM (assuming it has no other learned
 * outside the InnerProductLayer and no other losses outside the
 * HingeLossLayer).
 */
template <typename Dtype>
class HingeLossLayer : public LossLayer<Dtype> {
 public:
  explicit HingeLossLayer(const LayerParameter& param)
      : LossLayer<Dtype>(param) {}

  virtual inline const char* type() const { return "HingeLoss"; }

 protected:
  /// @copydoc HingeLossLayer
  virtual void Forward_cpu(const vector<Blob<Dtype>*>& bottom,
      const vector<Blob<Dtype>*>& top);

  /**
   * @brief Computes the hinge loss error gradient w.r.t. the predictions.
   *
   * Gradients cannot be computed with respect to the label inputs (bottom[1]),
   * so this method ignores bottom[1] and requires !propagate_down[1], crashing
   * if propagate_down[1] is set.
   *
   * @param top output Blob vector (length 1), providing the error gradient with
   *      respect to the outputs
   *   -# @f$ (1 \times 1 \times 1 \times 1) @f$
   *      This Blob's diff will simply contain the loss_weight* @f$ \lambda @f$,
   *      as @f$ \lambda @f$ is the coefficient of this layer's output
   *      @f$\ell_i@f$ in the overall Net loss
   *      @f$ E = \lambda_i \ell_i + \mbox{other loss terms}@f$; hence
   *      @f$ \frac{\partial E}{\partial \ell_i} = \lambda_i @f$.
   *      (*Assuming that this top Blob is not used as a bottom (input) by any
   *      other layer of the Net.)
   * @param propagate_down see Layer::Backward.
   *      propagate_down[1] must be false as we can't compute gradients with
   *      respect to the labels.
   * @param bottom input Blob vector (length 2)
   *   -# @f$ (N \times C \times H \times W) @f$
   *      the predictions @f$t@f$; Backward computes diff
   *      @f$ \frac{\partial E}{\partial t} @f$
   *   -# @f$ (N \times 1 \times 1 \times 1) @f$
   *      the labels -- ignored as we can't compute their error gradients
   */
  virtual void Backward_cpu(const vector<Blob<Dtype>*>& top,
      const vector<bool>& propagate_down, const vector<Blob<Dtype>*>& bottom);
};

/**
 * @brief A generalization of MultinomialLogisticLossLayer that takes an
 *        "information gain" (infogain) matrix specifying the "value" of all label
 *        pairs.
 *
 * Equivalent to the MultinomialLogisticLossLayer if the infogain matrix is the
 * identity.
 *
 * @param bottom input Blob vector (length 2-3)
 *   -# @f$ (N \times C \times H \times W) @f$
 *      the predictions @f$ \hat{p} @f$, a Blob with values in
 *      @f$ [0, 1] @f$ indicating the predicted probability of each of the
 *      @f$ K = CHW @f$ classes.  Each prediction vector @f$ \hat{p}_n @f$
 *      should sum to 1 as in a probability distribution: @f$
 *      \forall n \sum\limits_{k=1}^K \hat{p}_{nk} = 1 @f$.
 *   -# @f$ (N \times 1 \times 1 \times 1) @f$
 *      the labels @f$ l @f$, an integer-valued Blob with values
 *      @f$ l_n \in [0, 1, 2, ..., K - 1] @f$
 *      indicating the correct class label among the @f$ K @f$ classes
 *   -# @f$ (1 \times 1 \times K \times K) @f$
 *      (\b optional) the infogain matrix @f$ H @f$.  This must be provided as
 *      the third bottom blob input if not provided as the infogain_mat in the
 *      InfogainLossParameter. If @f$ H = I @f$, this layer is equivalent to the
 *      MultinomialLogisticLossLayer.
 * @param top output Blob vector (length 1)
 *   -# @f$ (1 \times 1 \times 1 \times 1) @f$
 *      the computed infogain multinomial logistic loss: @f$ E =
 *        \frac{-1}{N} \sum\limits_{n=1}^N H_{l_n} \log(\hat{p}_n) =
 *        \frac{-1}{N} \sum\limits_{n=1}^N \sum\limits_{k=1}^{K} H_{l_n,k}
 *        \log(\hat{p}_{n,k})
 *      @f$, where @f$ H_{l_n} @f$ denotes row @f$l_n@f$ of @f$H@f$.
 */
template <typename Dtype>
class InfogainLossLayer : public LossLayer<Dtype> {
 public:
  explicit InfogainLossLayer(const LayerParameter& param)
      : LossLayer<Dtype>(param), infogain_() {}
  virtual void LayerSetUp(const vector<Blob<Dtype>*>& bottom,
      const vector<Blob<Dtype>*>& top);
  virtual void Reshape(const vector<Blob<Dtype>*>& bottom,
      const vector<Blob<Dtype>*>& top);

  // InfogainLossLayer takes 2-3 bottom Blobs; if there are 3 the third should
  // be the infogain matrix.  (Otherwise the infogain matrix is loaded from a
  // file specified by LayerParameter.)
  virtual inline int_tp ExactNumBottomBlobs() const { return -1; }
  virtual inline int_tp MinBottomBlobs() const { return 2; }
  virtual inline int_tp MaxBottomBlobs() const { return 3; }

  virtual inline const char* type() const { return "InfogainLoss"; }

 protected:
  /// @copydoc InfogainLossLayer
  virtual void Forward_cpu(const vector<Blob<Dtype>*>& bottom,
      const vector<Blob<Dtype>*>& top);

  /**
   * @brief Computes the infogain loss error gradient w.r.t. the predictions.
   *
   * Gradients cannot be computed with respect to the label inputs (bottom[1]),
   * so this method ignores bottom[1] and requires !propagate_down[1], crashing
   * if propagate_down[1] is set. (The same applies to the infogain matrix, if
   * provided as bottom[2] rather than in the layer_param.)
   *
   * @param top output Blob vector (length 1), providing the error gradient
   *      with respect to the outputs
   *   -# @f$ (1 \times 1 \times 1 \times 1) @f$
   *      This Blob's diff will simply contain the loss_weight* @f$ \lambda @f$,
   *      as @f$ \lambda @f$ is the coefficient of this layer's output
   *      @f$\ell_i@f$ in the overall Net loss
   *      @f$ E = \lambda_i \ell_i + \mbox{other loss terms}@f$; hence
   *      @f$ \frac{\partial E}{\partial \ell_i} = \lambda_i @f$.
   *      (*Assuming that this top Blob is not used as a bottom (input) by any
   *      other layer of the Net.)
   * @param propagate_down see Layer::Backward.
   *      propagate_down[1] must be false as we can't compute gradients with
   *      respect to the labels (similarly for propagate_down[2] and the
   *      infogain matrix, if provided as bottom[2])
   * @param bottom input Blob vector (length 2-3)
   *   -# @f$ (N \times C \times H \times W) @f$
   *      the predictions @f$ \hat{p} @f$; Backward computes diff
   *      @f$ \frac{\partial E}{\partial \hat{p}} @f$
   *   -# @f$ (N \times 1 \times 1 \times 1) @f$
   *      the labels -- ignored as we can't compute their error gradients
   *   -# @f$ (1 \times 1 \times K \times K) @f$
   *      (\b optional) the information gain matrix -- ignored as its error
   *      gradient computation is not implemented.
   */
  virtual void Backward_cpu(const vector<Blob<Dtype>*>& top,
      const vector<bool>& propagate_down, const vector<Blob<Dtype>*>& bottom);

  Blob<Dtype> infogain_;
};

/**
 * @brief Computes the multinomial logistic loss for a one-of-many
 *        classification task, directly taking a predicted probability
 *        distribution as input.
 *
 * When predictions are not already a probability distribution, you should
 * instead use the SoftmaxWithLossLayer, which maps predictions to a
 * distribution using the SoftmaxLayer, before computing the multinomial
 * logistic loss. The SoftmaxWithLossLayer should be preferred over separate
 * SoftmaxLayer + MultinomialLogisticLossLayer
 * as its gradient computation is more numerically stable.
 *
 * @param bottom input Blob vector (length 2)
 *   -# @f$ (N \times C \times H \times W) @f$
 *      the predictions @f$ \hat{p} @f$, a Blob with values in
 *      @f$ [0, 1] @f$ indicating the predicted probability of each of the
 *      @f$ K = CHW @f$ classes.  Each prediction vector @f$ \hat{p}_n @f$
 *      should sum to 1 as in a probability distribution: @f$
 *      \forall n \sum\limits_{k=1}^K \hat{p}_{nk} = 1 @f$.
 *   -# @f$ (N \times 1 \times 1 \times 1) @f$
 *      the labels @f$ l @f$, an integer-valued Blob with values
 *      @f$ l_n \in [0, 1, 2, ..., K - 1] @f$
 *      indicating the correct class label among the @f$ K @f$ classes
 * @param top output Blob vector (length 1)
 *   -# @f$ (1 \times 1 \times 1 \times 1) @f$
 *      the computed multinomial logistic loss: @f$ E =
 *        \frac{-1}{N} \sum\limits_{n=1}^N \log(\hat{p}_{n,l_n})
 *      @f$
 */
template <typename Dtype>
class MultinomialLogisticLossLayer : public LossLayer<Dtype> {
 public:
  explicit MultinomialLogisticLossLayer(const LayerParameter& param)
      : LossLayer<Dtype>(param) {}
  virtual void Reshape(const vector<Blob<Dtype>*>& bottom,
      const vector<Blob<Dtype>*>& top);

  virtual inline const char* type() const { return "MultinomialLogisticLoss"; }

 protected:
  /// @copydoc MultinomialLogisticLossLayer
  virtual void Forward_cpu(const vector<Blob<Dtype>*>& bottom,
      const vector<Blob<Dtype>*>& top);

  /**
   * @brief Computes the multinomial logistic loss error gradient w.r.t. the
   *        predictions.
   *
   * Gradients cannot be computed with respect to the label inputs (bottom[1]),
   * so this method ignores bottom[1] and requires !propagate_down[1], crashing
   * if propagate_down[1] is set.
   *
   * @param top output Blob vector (length 1), providing the error gradient with
   *      respect to the outputs
   *   -# @f$ (1 \times 1 \times 1 \times 1) @f$
   *      This Blob's diff will simply contain the loss_weight* @f$ \lambda @f$,
   *      as @f$ \lambda @f$ is the coefficient of this layer's output
   *      @f$\ell_i@f$ in the overall Net loss
   *      @f$ E = \lambda_i \ell_i + \mbox{other loss terms}@f$; hence
   *      @f$ \frac{\partial E}{\partial \ell_i} = \lambda_i @f$.
   *      (*Assuming that this top Blob is not used as a bottom (input) by any
   *      other layer of the Net.)
   * @param propagate_down see Layer::Backward.
   *      propagate_down[1] must be false as we can't compute gradients with
   *      respect to the labels.
   * @param bottom input Blob vector (length 2)
   *   -# @f$ (N \times C \times H \times W) @f$
   *      the predictions @f$ \hat{p} @f$; Backward computes diff
   *      @f$ \frac{\partial E}{\partial \hat{p}} @f$
   *   -# @f$ (N \times 1 \times 1 \times 1) @f$
   *      the labels -- ignored as we can't compute their error gradients
   */
  virtual void Backward_cpu(const vector<Blob<Dtype>*>& top,
      const vector<bool>& propagate_down, const vector<Blob<Dtype>*>& bottom);
};

/**
 * @brief Computes the cross-entropy (logistic) loss @f$
 *          E = \frac{-1}{n} \sum\limits_{n=1}^N \left[
 *                  p_n \log \hat{p}_n +
 *                  (1 - p_n) \log(1 - \hat{p}_n)
 *              \right]
 *        @f$, often used for predicting targets interpreted as probabilities.
 *
 * This layer is implemented rather than separate
 * SigmoidLayer + CrossEntropyLayer
 * as its gradient computation is more numerically stable.
 * At test time, this layer can be replaced simply by a SigmoidLayer.
 *
 * @param bottom input Blob vector (length 2)
 *   -# @f$ (N \times C \times H \times W) @f$
 *      the scores @f$ x \in [-\infty, +\infty]@f$,
 *      which this layer maps to probability predictions
 *      @f$ \hat{p}_n = \sigma(x_n) \in [0, 1] @f$
 *      using the sigmoid function @f$ \sigma(.) @f$ (see SigmoidLayer).
 *   -# @f$ (N \times C \times H \times W) @f$
 *      the targets @f$ y \in [0, 1] @f$
 * @param top output Blob vector (length 1)
 *   -# @f$ (1 \times 1 \times 1 \times 1) @f$
 *      the computed cross-entropy loss: @f$
 *          E = \frac{-1}{n} \sum\limits_{n=1}^N \left[
 *                  p_n \log \hat{p}_n + (1 - p_n) \log(1 - \hat{p}_n)
 *              \right]
 *      @f$
 */
template <typename Dtype>
class SigmoidCrossEntropyLossLayer : public LossLayer<Dtype> {
 public:
  explicit SigmoidCrossEntropyLossLayer(const LayerParameter& param)
      : LossLayer<Dtype>(param),
          sigmoid_layer_(new SigmoidLayer<Dtype>(param)),
          sigmoid_output_(new Blob<Dtype>()) {}
  virtual void LayerSetUp(const vector<Blob<Dtype>*>& bottom,
      const vector<Blob<Dtype>*>& top);
  virtual void Reshape(const vector<Blob<Dtype>*>& bottom,
      const vector<Blob<Dtype>*>& top);

  virtual inline const char* type() const { return "SigmoidCrossEntropyLoss"; }

 protected:
  /// @copydoc SigmoidCrossEntropyLossLayer
  virtual void Forward_cpu(const vector<Blob<Dtype>*>& bottom,
      const vector<Blob<Dtype>*>& top);

  /**
   * @brief Computes the sigmoid cross-entropy loss error gradient w.r.t. the
   *        predictions.
   *
   * Gradients cannot be computed with respect to the target inputs (bottom[1]),
   * so this method ignores bottom[1] and requires !propagate_down[1], crashing
   * if propagate_down[1] is set.
   *
   * @param top output Blob vector (length 1), providing the error gradient with
   *      respect to the outputs
   *   -# @f$ (1 \times 1 \times 1 \times 1) @f$
   *      This Blob's diff will simply contain the loss_weight* @f$ \lambda @f$,
   *      as @f$ \lambda @f$ is the coefficient of this layer's output
   *      @f$\ell_i@f$ in the overall Net loss
   *      @f$ E = \lambda_i \ell_i + \mbox{other loss terms}@f$; hence
   *      @f$ \frac{\partial E}{\partial \ell_i} = \lambda_i @f$.
   *      (*Assuming that this top Blob is not used as a bottom (input) by any
   *      other layer of the Net.)
   * @param propagate_down see Layer::Backward.
   *      propagate_down[1] must be false as gradient computation with respect
   *      to the targets is not implemented.
   * @param bottom input Blob vector (length 2)
   *   -# @f$ (N \times C \times H \times W) @f$
   *      the predictions @f$x@f$; Backward computes diff
   *      @f$ \frac{\partial E}{\partial x} =
   *          \frac{1}{n} \sum\limits_{n=1}^N (\hat{p}_n - p_n)
   *      @f$
   *   -# @f$ (N \times 1 \times 1 \times 1) @f$
   *      the labels -- ignored as we can't compute their error gradients
   */
  virtual void Backward_cpu(const vector<Blob<Dtype>*>& top,
      const vector<bool>& propagate_down, const vector<Blob<Dtype>*>& bottom);
  virtual void Backward_gpu(const vector<Blob<Dtype>*>& top,
      const vector<bool>& propagate_down, const vector<Blob<Dtype>*>& bottom);

  /// The internal SigmoidLayer used to map predictions to probabilities.
  shared_ptr<SigmoidLayer<Dtype> > sigmoid_layer_;
  /// sigmoid_output stores the output of the SigmoidLayer.
  shared_ptr<Blob<Dtype> > sigmoid_output_;
  /// bottom vector holder to call the underlying SigmoidLayer::Forward
  vector<Blob<Dtype>*> sigmoid_bottom_vec_;
  /// top vector holder to call the underlying SigmoidLayer::Forward
  vector<Blob<Dtype>*> sigmoid_top_vec_;
};

// Forward declare SoftmaxLayer for use in SoftmaxWithLossLayer.
template <typename Dtype> class SoftmaxLayer;

/**
 * @brief Computes the multinomial logistic loss for a one-of-many
 *        classification task, passing real-valued predictions through a
 *        softmax to get a probability distribution over classes.
 *
 * This layer should be preferred over separate
 * SoftmaxLayer + MultinomialLogisticLossLayer
 * as its gradient computation is more numerically stable.
 * At test time, this layer can be replaced simply by a SoftmaxLayer.
 *
 * @param bottom input Blob vector (length 2)
 *   -# @f$ (N \times C \times H \times W) @f$
 *      the predictions @f$ x @f$, a Blob with values in
 *      @f$ [-\infty, +\infty] @f$ indicating the predicted score for each of
 *      the @f$ K = CHW @f$ classes. This layer maps these scores to a
 *      probability distribution over classes using the softmax function
 *      @f$ \hat{p}_{nk} = \exp(x_{nk}) /
 *      \left[\sum_{k'} \exp(x_{nk'})\right] @f$ (see SoftmaxLayer).
 *   -# @f$ (N \times 1 \times 1 \times 1) @f$
 *      the labels @f$ l @f$, an integer-valued Blob with values
 *      @f$ l_n \in [0, 1, 2, ..., K - 1] @f$
 *      indicating the correct class label among the @f$ K @f$ classes
 * @param top output Blob vector (length 1)
 *   -# @f$ (1 \times 1 \times 1 \times 1) @f$
 *      the computed cross-entropy classification loss: @f$ E =
 *        \frac{-1}{N} \sum\limits_{n=1}^N \log(\hat{p}_{n,l_n})
 *      @f$, for softmax output class probabilites @f$ \hat{p} @f$
 */
template <typename Dtype>
class SoftmaxWithLossLayer : public LossLayer<Dtype> {
 public:
   /**
    * @param param provides LossParameter loss_param, with options:
    *  - ignore_label (optional)
    *    Specify a label value that should be ignored when computing the loss.
    *  - normalize (optional, default true)
    *    If true, the loss is normalized by the number of (nonignored) labels
    *    present; otherwise the loss is simply summed over spatial locations.
    */
  explicit SoftmaxWithLossLayer(const LayerParameter& param)
      : LossLayer<Dtype>(param) {}
  virtual void LayerSetUp(const vector<Blob<Dtype>*>& bottom,
      const vector<Blob<Dtype>*>& top);
  virtual void Reshape(const vector<Blob<Dtype>*>& bottom,
      const vector<Blob<Dtype>*>& top);

  virtual inline const char* type() const { return "SoftmaxWithLoss"; }
  virtual inline int_tp ExactNumTopBlobs() const { return -1; }
  virtual inline int_tp MinTopBlobs() const { return 1; }
  virtual inline int_tp MaxTopBlobs() const { return 2; }

 protected:
  virtual void Forward_cpu(const vector<Blob<Dtype>*>& bottom,
      const vector<Blob<Dtype>*>& top);
  virtual void Forward_gpu(const vector<Blob<Dtype>*>& bottom,
      const vector<Blob<Dtype>*>& top);
  /**
   * @brief Computes the softmax loss error gradient w.r.t. the predictions.
   *
   * Gradients cannot be computed with respect to the label inputs (bottom[1]),
   * so this method ignores bottom[1] and requires !propagate_down[1], crashing
   * if propagate_down[1] is set.
   *
   * @param top output Blob vector (length 1), providing the error gradient with
   *      respect to the outputs
   *   -# @f$ (1 \times 1 \times 1 \times 1) @f$
   *      This Blob's diff will simply contain the loss_weight* @f$ \lambda @f$,
   *      as @f$ \lambda @f$ is the coefficient of this layer's output
   *      @f$\ell_i@f$ in the overall Net loss
   *      @f$ E = \lambda_i \ell_i + \mbox{other loss terms}@f$; hence
   *      @f$ \frac{\partial E}{\partial \ell_i} = \lambda_i @f$.
   *      (*Assuming that this top Blob is not used as a bottom (input) by any
   *      other layer of the Net.)
   * @param propagate_down see Layer::Backward.
   *      propagate_down[1] must be false as we can't compute gradients with
   *      respect to the labels.
   * @param bottom input Blob vector (length 2)
   *   -# @f$ (N \times C \times H \times W) @f$
   *      the predictions @f$ x @f$; Backward computes diff
   *      @f$ \frac{\partial E}{\partial x} @f$
   *   -# @f$ (N \times 1 \times 1 \times 1) @f$
   *      the labels -- ignored as we can't compute their error gradients
   */
  virtual void Backward_cpu(const vector<Blob<Dtype>*>& top,
      const vector<bool>& propagate_down, const vector<Blob<Dtype>*>& bottom);
  virtual void Backward_gpu(const vector<Blob<Dtype>*>& top,
      const vector<bool>& propagate_down, const vector<Blob<Dtype>*>& bottom);

  /// Read the normalization mode parameter and compute the normalizer based
  /// on the blob size.  If normalization_mode is VALID, the count of valid
  /// outputs will be read from valid_count, unless it is -1 in which case
  /// all outputs are assumed to be valid.
  virtual Dtype get_normalizer(
      LossParameter_NormalizationMode normalization_mode, int valid_count);

  /// The internal SoftmaxLayer used to map predictions to a distribution.
  shared_ptr<Layer<Dtype> > softmax_layer_;
  /// prob stores the output probability predictions from the SoftmaxLayer.
  Blob<Dtype> prob_;
  /// bottom vector holder used in call to the underlying SoftmaxLayer::Forward
  vector<Blob<Dtype>*> softmax_bottom_vec_;
  /// top vector holder used in call to the underlying SoftmaxLayer::Forward
  vector<Blob<Dtype>*> softmax_top_vec_;
  /// Whether to ignore instances with a certain label.
  bool has_ignore_label_;
  /// The label indicating that an instance should be ignored.
<<<<<<< HEAD
  int_tp ignore_label_;
  /// Whether to normalize the loss by the total number of values present
  /// (otherwise just by the batch size).
  bool normalize_;
=======
  int ignore_label_;
  /// How to normalize the output loss.
  LossParameter_NormalizationMode normalization_;
>>>>>>> 8e8d97d6

  int_tp softmax_axis_, outer_num_, inner_num_;
};


template <typename Dtype>
class MalisLossLayer : public LossLayer<Dtype> {
 public:
  explicit MalisLossLayer(const LayerParameter& param)
      : LossLayer<Dtype>(param) {}
  virtual void LayerSetUp(const vector<Blob<Dtype>*>& bottom,
      const vector<Blob<Dtype>*>& top);
  virtual void Reshape(const vector<Blob<Dtype>*>& bottom,
      const vector<Blob<Dtype>*>& top);

  virtual inline const char* type() const { return "MalisLoss"; }
  virtual inline int_tp ExactNumBottomBlobs() const { return -1; }
  virtual inline int_tp MinBottomBlobs() const { return 3; }
  virtual inline int_tp MaxBottomBlobs() const { return 4; }
  virtual inline int_tp ExactNumTopBlobs() const { return -1; }
  virtual inline int_tp MinTopBlobs() const { return 1; }
  virtual inline int_tp MaxTopBlobs() const { return 2; }

 protected:
  virtual void Forward_cpu(const vector<Blob<Dtype>*>& bottom,
      const vector<Blob<Dtype>*>& top);
  virtual void Backward_cpu(const vector<Blob<Dtype>*>& top,
      const vector<bool>& propagate_down, const vector<Blob<Dtype>*>& bottom);

 private:
  void Malis(const Dtype* conn_data, const int_tp conn_num_dims,
             const int_tp* conn_dims,
             const int_tp* nhood_data, const int_tp* nhood_dims,
             const Dtype* seg_data,
             const bool pos, Dtype* dloss_data, Dtype* loss_out,
             Dtype *classerr_out, Dtype *rand_index_out);

  int_tp nedges_;
  int_tp conn_num_dims_;
  std::vector<int_tp> conn_dims_;
  std::vector<int_tp> nhood_data_;
  std::vector<int_tp> nhood_dims_;

  Blob<Dtype> affinity_pos_;
  Blob<Dtype> affinity_neg_;
  Blob<Dtype> dloss_pos_;
  Blob<Dtype> dloss_neg_;
};


}  // namespace caffe

#endif  // CAFFE_LOSS_LAYERS_HPP_<|MERGE_RESOLUTION|>--- conflicted
+++ resolved
@@ -770,16 +770,9 @@
   /// Whether to ignore instances with a certain label.
   bool has_ignore_label_;
   /// The label indicating that an instance should be ignored.
-<<<<<<< HEAD
   int_tp ignore_label_;
-  /// Whether to normalize the loss by the total number of values present
-  /// (otherwise just by the batch size).
-  bool normalize_;
-=======
-  int ignore_label_;
   /// How to normalize the output loss.
   LossParameter_NormalizationMode normalization_;
->>>>>>> 8e8d97d6
 
   int_tp softmax_axis_, outer_num_, inner_num_;
 };
