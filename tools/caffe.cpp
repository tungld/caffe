
#ifdef WITH_PYTHON_LAYER
#include "boost/python.hpp"
namespace bp = boost::python;
#endif

#include <gflags/gflags.h>
#include <glog/logging.h>

#include <cstring>
#include <map>
#include <string>
#include <vector>

#include "boost/algorithm/string.hpp"
#include "caffe/caffe.hpp"
#include "caffe/device.hpp"
#include "caffe/util/signal_handler.h"

using caffe::Blob;
using caffe::Caffe;
using caffe::Net;
using caffe::Layer;
using caffe::Solver;
using caffe::shared_ptr;
using caffe::string;
using caffe::Timer;
using caffe::vector;
using caffe::device;
using std::ostringstream;

DEFINE_string(gpu, "",
    "Optional; run in GPU mode on given device IDs separated by ','."
    "Use '-gpu all' to run on all available GPUs. The effective training "
    "batch size is multiplied by the number of devices.");
DEFINE_string(solver, "",
    "The solver definition protocol buffer text file.");
DEFINE_string(model, "",
    "The model definition protocol buffer text file..");
DEFINE_string(snapshot, "",
    "Optional; the snapshot solver state to resume training.");
DEFINE_string(weights, "",
    "Optional; the pretrained weights to initialize finetuning, "
    "separated by ','. Cannot be set simultaneously with snapshot.");
DEFINE_int32(iterations, 50,
    "The number of iterations to run.");
DEFINE_string(sigint_effect, "stop",
             "Optional; action to take when a SIGINT signal is received: "
              "snapshot, stop or none.");
DEFINE_string(sighup_effect, "snapshot",
             "Optional; action to take when a SIGHUP signal is received: "
             "snapshot, stop or none.");

// A simple registry for caffe commands.
typedef int (*BrewFunction)();
typedef std::map<caffe::string, BrewFunction> BrewMap;
BrewMap g_brew_map;

#define RegisterBrewFunction(func) \
namespace { \
class __Registerer_##func { \
 public: /* NOLINT */ \
  __Registerer_##func() { \
    g_brew_map[#func] = &func; \
  } \
}; \
__Registerer_##func g_registerer_##func; \
}

static BrewFunction GetBrewFunction(const caffe::string& name) {
  if (g_brew_map.count(name)) {
    return g_brew_map[name];
  } else {
    LOG(ERROR) << "Available caffe actions:";
    for (BrewMap::iterator it = g_brew_map.begin();
         it != g_brew_map.end(); ++it) {
      LOG(ERROR) << "\t" << it->first;
    }
    LOG(FATAL) << "Unknown action: " << name;
    return NULL;  // not reachable, just to suppress old compiler warnings.
  }
}

// Parse GPU ids or use all available devices
static void get_gpus(vector<int>* gpus) {
  if (FLAGS_gpu == "all") {
    int count = 0;
#ifndef CPU_ONLY
    count = Caffe::EnumerateDevices(true);
#else
    NO_GPU;
#endif
    for (int i = 0; i < count; ++i) {
      gpus->push_back(i);
    }
  } else if (FLAGS_gpu.size()) {
    vector<string> strings;
    boost::split(strings, FLAGS_gpu, boost::is_any_of(","));
    for (int i = 0; i < strings.size(); ++i) {
      gpus->push_back(boost::lexical_cast<int>(strings[i]));
    }
  } else {
    CHECK_EQ(gpus->size(), 0);
  }
}

// caffe commands to call by
//     caffe <command> <args>
//
// To add a command, define a function "int command()" and register it with
// RegisterBrewFunction(action);

// Device Query: show diagnostic information for a GPU device, or
// enumerate all devices if none is specified.
int device_query() {
  if (FLAGS_gpu.size() == 0 || FLAGS_gpu == "all") {
    // If no gpu is specified, enumerate all the devices.
    caffe::Caffe::EnumerateDevices();
  } else {
#ifndef CPU_ONLY
    LOG(INFO) << "Querying GPUs " << FLAGS_gpu;
    vector<int> gpus;
    get_gpus(&gpus);
    Caffe::SetDevices(gpus);
    for (int i = 0; i < gpus.size(); ++i) {
      caffe::Caffe::SetDevice(gpus[i]);
      caffe::Caffe::DeviceQuery();
    }
#endif  // !CPU_ONLY
  }
  return 0;
}
RegisterBrewFunction(device_query);

// Load the weights from the specified caffemodel(s) into the train and
// test nets.
void CopyLayers(caffe::Solver<float>* solver, const std::string& model_list) {
  std::vector<std::string> model_names;
  boost::split(model_names, model_list, boost::is_any_of(",") );
  for (int i = 0; i < model_names.size(); ++i) {
    LOG(INFO) << "Finetuning from " << model_names[i];
    solver->net()->CopyTrainedLayersFrom(model_names[i]);
    for (int j = 0; j < solver->test_nets().size(); ++j) {
      solver->test_nets()[j]->CopyTrainedLayersFrom(model_names[i]);
    }
  }
}

// Translate the signal effect the user specified on the command-line to the
// corresponding enumeration.
caffe::SolverAction::Enum GetRequestedAction(
    const std::string& flag_value) {
  if (flag_value == "stop") {
    return caffe::SolverAction::STOP;
  }
  if (flag_value == "snapshot") {
    return caffe::SolverAction::SNAPSHOT;
  }
  if (flag_value == "none") {
    return caffe::SolverAction::NONE;
  }
  LOG(FATAL) << "Invalid signal effect \""<< flag_value << "\" was specified";
}

// Train / Finetune a model.
int train() {
  CHECK_GT(FLAGS_solver.size(), 0) << "Need a solver definition to train.";
  CHECK(!FLAGS_snapshot.size() || !FLAGS_weights.size())
      << "Give a snapshot to resume training or weights to finetune "
      "but not both.";

  caffe::SolverParameter solver_param;
  caffe::ReadSolverParamsFromTextFileOrDie(FLAGS_solver, &solver_param);

  // If the gpus flag is not provided, allow the mode and device to be set
  // in the solver prototxt.
  if (FLAGS_gpu.size() == 0
      && solver_param.solver_mode() == caffe::SolverParameter_SolverMode_GPU) {
      if (solver_param.has_device_id()) {
          FLAGS_gpu = "" +
              boost::lexical_cast<string>(solver_param.device_id());
      } else {  // Set default GPU if unspecified
          FLAGS_gpu = "" + boost::lexical_cast<string>(0);
      }
  }

  vector<int> gpus;
  get_gpus(&gpus);
  if (gpus.size() == 0) {
    LOG(INFO) << "Use CPU.";
    Caffe::set_mode(Caffe::CPU);
  } else {
#ifndef CPU_ONLY
    // Load all devices that will be used
    Caffe::SetDevices(gpus);

    ostringstream s;
    for (int_tp i = 0; i < gpus.size(); ++i) {
      s << (i ? ", " : "") << gpus[i];
    }
    LOG(INFO) << "Using GPUs " << s.str();
#ifndef CPU_ONLY
    cudaDeviceProp device_prop;
    for (int i = 0; i < gpus.size(); ++i) {
      cudaGetDeviceProperties(&device_prop, gpus[i]);
      LOG(INFO) << "GPU " << gpus[i] << ": " << device_prop.name;
    }
#endif
    solver_param.set_device_id(gpus[0]);
    // Initialize the first device
    Caffe::SetDevice(gpus[0]);
    Caffe::set_mode(Caffe::GPU);
    Caffe::set_solver_count(gpus.size());
#endif  // !CPU_ONLY
  }

  caffe::SignalHandler signal_handler(
        GetRequestedAction(FLAGS_sigint_effect),
        GetRequestedAction(FLAGS_sighup_effect));

  shared_ptr<caffe::Solver<float> >
      solver(caffe::SolverRegistry<float>::CreateSolver(solver_param));

  solver->SetActionFunction(signal_handler.GetActionFunction());

  if (FLAGS_snapshot.size()) {
    LOG(INFO) << "Resuming from " << FLAGS_snapshot;
    solver->Restore(FLAGS_snapshot.c_str());
  } else if (FLAGS_weights.size()) {
    CopyLayers(solver.get(), FLAGS_weights);
  }

  if (gpus.size() > 1) {
    caffe::P2PSync<float> sync(solver, NULL, solver->param());
    std::vector<device*> devices;
    for (int_tp i = 0; i < gpus.size(); ++i) {
      devices.push_back(Caffe::Get().GetDevice(i, true));
    }
    sync.run(devices);
  } else {
    LOG(INFO) << "Starting Optimization";
    solver->Solve();
  }
  LOG(INFO) << "Optimization Done.";
  return 0;
}
RegisterBrewFunction(train);


// Test: score a model.
int test() {
  CHECK_GT(FLAGS_model.size(), 0) << "Need a model definition to score.";
  CHECK_GT(FLAGS_weights.size(), 0) << "Need model weights to score.";

  // Set device id and mode
  vector<int> gpus;
  get_gpus(&gpus);
  if (gpus.size() != 0) {
#ifndef CPU_ONLY
    LOG(INFO) << "Use GPU with device ID " << gpus[0];
<<<<<<< HEAD
    Caffe::SetDevices(gpus);
=======
#ifndef CPU_ONLY
    cudaDeviceProp device_prop;
    cudaGetDeviceProperties(&device_prop, gpus[0]);
    LOG(INFO) << "GPU device name: " << device_prop.name;
#endif
    Caffe::SetDevice(gpus[0]);
>>>>>>> b590f1d2
    Caffe::set_mode(Caffe::GPU);
    Caffe::SetDevice(gpus[0]);
#endif  // !CPU_ONLY
  } else {
    LOG(INFO) << "Use CPU.";
    Caffe::set_mode(Caffe::CPU);
  }
  // Instantiate the caffe net.
  Net<float> caffe_net(FLAGS_model, caffe::TEST, Caffe::GetDefaultDevice());
  caffe_net.CopyTrainedLayersFrom(FLAGS_weights);
  LOG(INFO) << "Running for " << FLAGS_iterations << " iterations.";

  vector<Blob<float>* > bottom_vec;
  vector<int> test_score_output_id;
  vector<float> test_score;
  float loss = 0;
  for (int_tp i = 0; i < FLAGS_iterations; ++i) {
    float iter_loss;
    const vector<Blob<float>*>& result =
        caffe_net.Forward(bottom_vec, &iter_loss);
    loss += iter_loss;
    int_tp idx = 0;
    for (int_tp j = 0; j < result.size(); ++j) {
      const float* result_vec = result[j]->cpu_data();
      for (int_tp k = 0; k < result[j]->count(); ++k, ++idx) {
        const float score = result_vec[k];
        if (i == 0) {
          test_score.push_back(score);
          test_score_output_id.push_back(j);
        } else {
          test_score[idx] += score;
        }
        const std::string& output_name = caffe_net.blob_names()[
            caffe_net.output_blob_indices()[j]];
        LOG(INFO) << "Batch " << i << ", " << output_name << " = " << score;
      }
    }
  }
  loss /= FLAGS_iterations;
  LOG(INFO) << "Loss: " << loss;
  for (int_tp i = 0; i < test_score.size(); ++i) {
    const std::string& output_name = caffe_net.blob_names()[
        caffe_net.output_blob_indices()[test_score_output_id[i]]];
    const float loss_weight = caffe_net.blob_loss_weights()[
        caffe_net.output_blob_indices()[test_score_output_id[i]]];
    std::ostringstream loss_msg_stream;
    const float mean_score = test_score[i] / FLAGS_iterations;
    if (loss_weight) {
      loss_msg_stream << " (* " << loss_weight
                      << " = " << loss_weight * mean_score << " loss)";
    }
    LOG(INFO) << output_name << " = " << mean_score << loss_msg_stream.str();
  }

  return 0;
}
RegisterBrewFunction(test);


// Time: benchmark the execution time of a model.
int time() {
  CHECK_GT(FLAGS_model.size(), 0) << "Need a model definition to time.";

  // Set device id and mode
  vector<int> gpus;
  get_gpus(&gpus);
  if (gpus.size() != 0) {
#ifndef CPU_ONLY
    LOG(INFO) << "Use GPU with device ID " << gpus[0];
    Caffe::SetDevices(gpus);
    Caffe::set_mode(Caffe::GPU);
    Caffe::SetDevice(gpus[0]);
#endif  // !CPU_ONLY
  } else {
    LOG(INFO) << "Use CPU.";
    Caffe::set_mode(Caffe::CPU);
  }
  // Instantiate the caffe net.
  Net<float> caffe_net(FLAGS_model, caffe::TRAIN, Caffe::GetDefaultDevice());

  // Do a clean forward and backward pass, so that memory allocation are done
  // and future iterations will be more stable.
  LOG(INFO) << "Performing Forward";
  // Note that for the speed benchmark, we will assume that the network does
  // not take any input blobs.
  float initial_loss;
  caffe_net.Forward(vector<Blob<float>*>(), &initial_loss);
  LOG(INFO) << "Initial loss: " << initial_loss;
  LOG(INFO) << "Performing Backward";
  caffe_net.Backward();

  const vector<shared_ptr<Layer<float> > >& layers = caffe_net.layers();
  const vector<vector<Blob<float>*> >& bottom_vecs = caffe_net.bottom_vecs();
  const vector<vector<Blob<float>*> >& top_vecs = caffe_net.top_vecs();
  const vector<vector<bool> >& bottom_need_backward =
      caffe_net.bottom_need_backward();
  LOG(INFO) << "*** Benchmark begins ***";
  LOG(INFO) << "Testing for " << FLAGS_iterations << " iterations.";
  Timer total_timer;
  total_timer.Start();
  Timer forward_timer;
  Timer backward_timer;
  Timer timer;
  std::vector<double> forward_time_per_layer(layers.size(), 0.0);
  std::vector<double> backward_time_per_layer(layers.size(), 0.0);
  double forward_time = 0.0;
  double backward_time = 0.0;
  for (int_tp j = 0; j < FLAGS_iterations; ++j) {
    Timer iter_timer;
    iter_timer.Start();
    forward_timer.Start();
    for (int_tp i = 0; i < layers.size(); ++i) {
      timer.Start();
      layers[i]->Forward(bottom_vecs[i], top_vecs[i]);
      Caffe::Synchronize(Caffe::GetDefaultDevice()->id());
      forward_time_per_layer[i] += timer.MicroSeconds();
    }
    forward_time += forward_timer.MicroSeconds();
    backward_timer.Start();
    for (int_tp i = layers.size() - 1; i >= 0; --i) {
      timer.Start();
      layers[i]->Backward(top_vecs[i], bottom_need_backward[i],
                          bottom_vecs[i]);
      Caffe::Synchronize(Caffe::GetDefaultDevice()->id());
      backward_time_per_layer[i] += timer.MicroSeconds();
    }
    backward_time += backward_timer.MicroSeconds();
    LOG(INFO) << "Iteration: " << j + 1 << " forward-backward time: "
      << iter_timer.MilliSeconds() << " ms.";
  }
  LOG(INFO) << "Average time per layer: ";
  for (int_tp i = 0; i < layers.size(); ++i) {
    const caffe::string& layername = layers[i]->layer_param().name();
    LOG(INFO) << std::setfill(' ') << std::setw(10) << layername <<
      "\tforward: " << forward_time_per_layer[i] / 1000 /
      FLAGS_iterations << " ms.";
    LOG(INFO) << std::setfill(' ') << std::setw(10) << layername  <<
      "\tbackward: " << backward_time_per_layer[i] / 1000 /
      FLAGS_iterations << " ms.";
  }
  total_timer.Stop();
  LOG(INFO) << "Average Forward pass: " << forward_time / 1000 /
    FLAGS_iterations << " ms.";
  LOG(INFO) << "Average Backward pass: " << backward_time / 1000 /
    FLAGS_iterations << " ms.";
  LOG(INFO) << "Average Forward-Backward: " << total_timer.MilliSeconds() /
    FLAGS_iterations << " ms.";
  LOG(INFO) << "Total Time: " << total_timer.MilliSeconds() << " ms.";
  LOG(INFO) << "*** Benchmark ends ***";
  return 0;
}
RegisterBrewFunction(time);

int main(int argc, char** argv) {
  // Print output to stderr (while still logging).
  FLAGS_alsologtostderr = 1;
  // Set version
  gflags::SetVersionString(AS_STRING(CAFFE_VERSION));
  // Usage message.
  gflags::SetUsageMessage("command line brew\n"
      "usage: caffe <command> <args>\n\n"
      "commands:\n"
      "  train           train or finetune a model\n"
      "  test            score a model\n"
      "  device_query    show GPU diagnostic information\n"
      "  time            benchmark model execution time");
  // Run tool or show usage.
  caffe::GlobalInit(&argc, &argv);
  if (argc == 2) {
#ifdef WITH_PYTHON_LAYER
    try {
#endif
      return GetBrewFunction(caffe::string(argv[1]))();
#ifdef WITH_PYTHON_LAYER
    } catch (bp::error_already_set) {
      PyErr_Print();
      return 1;
    }
#endif
  } else {
    gflags::ShowUsageWithFlagsRestrict(argv[0], "tools/caffe");
  }
}<|MERGE_RESOLUTION|>--- conflicted
+++ resolved
@@ -258,16 +258,7 @@
   if (gpus.size() != 0) {
 #ifndef CPU_ONLY
     LOG(INFO) << "Use GPU with device ID " << gpus[0];
-<<<<<<< HEAD
     Caffe::SetDevices(gpus);
-=======
-#ifndef CPU_ONLY
-    cudaDeviceProp device_prop;
-    cudaGetDeviceProperties(&device_prop, gpus[0]);
-    LOG(INFO) << "GPU device name: " << device_prop.name;
-#endif
-    Caffe::SetDevice(gpus[0]);
->>>>>>> b590f1d2
     Caffe::set_mode(Caffe::GPU);
     Caffe::SetDevice(gpus[0]);
 #endif  // !CPU_ONLY
